--- conflicted
+++ resolved
@@ -1,10 +1,6 @@
 set(TEST_TYPE "INTEGRATION")
 
 set(tests
-<<<<<<< HEAD
-  #beaconTest.cc
-=======
->>>>>>> e330d9b5
   scopedTopic.cc
   scopedTopicSubscriber_aux.cc
   twoProcessesPubSub.cc
