--- conflicted
+++ resolved
@@ -22,14 +22,11 @@
 #include "ignition/transport/TopicUtils.hh"
 #include "gtest/gtest.h"
 #include "ignition/transport/test_config.h"
-<<<<<<< HEAD
-#include "msg/int.pb.h"
-#include "msg/vector3d.pb.h"
-=======
 #include "msgs/int.pb.h"
->>>>>>> 5f6d4a58
+#include "msgs/vector3d.pb.h"
 
 using namespace ignition;
+using namespace transport;
 
 bool srvExecuted;
 bool responseExecuted;
@@ -323,7 +320,7 @@
   setenv("IGN_PARTITION", partition.c_str(), 1);
 
   // Enable verbose mode.
-  setenv("IGN_VERBOSE", "1", 1);
+  // setenv("IGN_VERBOSE", "1", 1);
 
   ::testing::InitGoogleTest(&argc, argv);
   return RUN_ALL_TESTS();
