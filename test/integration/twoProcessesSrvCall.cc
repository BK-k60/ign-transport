--- conflicted
+++ resolved
@@ -20,14 +20,9 @@
 #include "ignition/transport/Node.hh"
 #include "ignition/transport/TopicUtils.hh"
 #include "gtest/gtest.h"
-<<<<<<< HEAD
+#include "ignition/transport/test_config.h"
 #include "msg/int.pb.h"
 #include "msg/vector3d.pb.h"
-
-=======
->>>>>>> ce233c59
-#include "ignition/transport/test_config.h"
-#include "msg/int.pb.h"
 
 using namespace ignition;
 
@@ -63,7 +58,6 @@
 }
 
 //////////////////////////////////////////////////
-<<<<<<< HEAD
 /// \brief Service call response callback.
 void wrongResponse(const std::string &_topic,
   const transport::msgs::Vector3d &_rep, bool _result)
@@ -72,19 +66,6 @@
 }
 
 //////////////////////////////////////////////////
-/// \brief Three different nodes running in two different processes. In the
-/// subscriber processs there are two nodes. Both should receive the message.
-/// After some time one of them unsubscribe. After that check that only one
-/// node receives the message.
-TEST(twoProcSrvCall, SrvTwoProcs)
-{
-  std::string responser_path = testing::portablePathUnion(
-     PROJECT_BINARY_PATH,
-     "test/integration/INTEGRATION_twoProcessesSrvCallReplier_aux");
-
-
-  testing::forkHandlerType pi = testing::forkAndRun(responser_path.c_str());
-=======
 /// \brief Two different nodes running in two different processes. One node
 /// advertises a service and the other requests a few service calls.
 TEST(twoProcSrvCall, SrvTwoProcs)
@@ -95,7 +76,6 @@
 
   testing::forkHandlerType pi = testing::forkAndRun(responser_path.c_str(),
     partition.c_str());
->>>>>>> ce233c59
 
   responseExecuted = false;
   counter = 0;
@@ -152,7 +132,8 @@
      "test/integration/INTEGRATION_twoProcessesSrvCallReplier_aux");
 
 
-  testing::forkHandlerType pi = testing::forkAndRun(responser_path.c_str());
+  testing::forkHandlerType pi = testing::forkAndRun(responser_path.c_str(),
+    partition.c_str());
 
   req.set_x(1);
   req.set_y(2);
@@ -160,7 +141,7 @@
 
   reset();
 
-  transport::Node node(partition, ns);
+  transport::Node node;
 
   // Request an asynchronous service call with wrong type in the request.
   EXPECT_TRUE(node.Request(topic, req, response));
@@ -192,13 +173,14 @@
      "test/integration/INTEGRATION_twoProcessesSrvCallReplier_aux");
 
 
-  testing::forkHandlerType pi = testing::forkAndRun(responser_path.c_str());
+  testing::forkHandlerType pi = testing::forkAndRun(responser_path.c_str(),
+    partition.c_str());
 
   req.set_data(data);
 
   reset();
 
-  transport::Node node(partition, ns);
+  transport::Node node;
 
   // Request an asynchronous service call with wrong type in the response.
   EXPECT_TRUE(node.Request(topic, req, wrongResponse));
@@ -230,13 +212,14 @@
      PROJECT_BINARY_PATH,
      "test/integration/INTEGRATION_twoProcessesSrvCallReplier_aux");
 
-  testing::forkHandlerType pi = testing::forkAndRun(responser_path.c_str());
+  testing::forkHandlerType pi = testing::forkAndRun(responser_path.c_str(),
+    partition.c_str());
 
   req.set_data(data);
 
   reset();
 
-  transport::Node node(partition, ns);
+  transport::Node node;
 
   // Request service calls with wrong types in the response.
   EXPECT_FALSE(node.Request(topic, req, timeout, badRep, result));
@@ -268,7 +251,7 @@
   setenv("IGN_PARTITION", partition.c_str(), 1);
 
   // Enable verbose mode.
-  // setenv("IGN_VERBOSE", "1", 1);
+  setenv("IGN_VERBOSE", "1", 1);
 
   ::testing::InitGoogleTest(&argc, argv);
   return RUN_ALL_TESTS();
