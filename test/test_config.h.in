--- conflicted
+++ resolved
@@ -122,9 +122,6 @@
     ign_strcat(cmd, " ");
     ign_strcat(cmd, _partition);
 
-<<<<<<< HEAD
-    if (!CreateProcess(_command, const_cast<LPSTR>(cmd), NULL, NULL,
-=======
     if (_username && _password)
     {
       ign_strcat(cmd, " ");
@@ -133,8 +130,7 @@
       ign_strcat(cmd, _password);
     }
 
-    if (!CreateProcess(NULL, const_cast<LPSTR>(cmd), NULL, NULL,
->>>>>>> 6d927c65
+    if (!CreateProcess(_command, const_cast<LPSTR>(cmd), NULL, NULL,
           TRUE, 0, NULL, NULL, &info, &processInfo))
     {
       std::cerr << "CreateProcess call failed" << std::endl;
