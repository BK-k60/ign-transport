<<<<<<< HEAD
cmake_minimum_required(VERSION 2.8 FATAL_ERROR)

project (ignition-transport)

string (SUBSTRING ${PROJECT_NAME} 9 -1 IGN_PROJECT_NAME)
string (TOLOWER ${PROJECT_NAME} PROJECT_NAME_LOWER)
string (TOUPPER ${PROJECT_NAME} PROJECT_NAME_UPPER)

set (PROJECT_MAJOR_VERSION 5)
set (PROJECT_MINOR_VERSION 0)
set (PROJECT_PATCH_VERSION 0)

set (PROJECT_VERSION ${PROJECT_MAJOR_VERSION}.${PROJECT_MINOR_VERSION})
set (PROJECT_VERSION_FULL ${PROJECT_MAJOR_VERSION}.${PROJECT_MINOR_VERSION}.${PROJECT_PATCH_VERSION})

message (STATUS "${PROJECT_NAME} version ${PROJECT_VERSION_FULL}")

set (project_cmake_dir ${PROJECT_SOURCE_DIR}/cmake
  CACHE PATH "Location of CMake scripts")

include (${project_cmake_dir}/Utils.cmake)

if (NOT DEFINED BUILD_TESTING)
  set(BUILD_TESTING ON)
endif ()

##########
# Package Creation:

# If on windows, generate a file called version which host the current
# version to be used by releasing scripts
if (MSVC)
  file(WRITE ${PROJECT_BINARY_DIR}/VERSION ${PROJECT_VERSION_FULL})
endif()

include (${project_cmake_dir}/cpack.cmake)
set (CPACK_PACKAGE_VERSION "${PROJECT_VERSION_FULL}")
set (CPACK_PACKAGE_VERSION_MAJOR "${PROJECT_MAJOR_VERSION}")
set (CPACK_PACKAGE_VERSION_MINOR "${PROJECT_MINOR_VERSION}")
set (CPACK_PACKAGE_VERSION_PATCH "${PROJECT_PATCH_VERSION}")

if (CPACK_GENERATOR)
  message(STATUS "Found CPack generators: ${CPACK_GENERATOR}")

  configure_file("${project_cmake_dir}/cpack_options.cmake.in"
    ${PROJECT_CPACK_CFG_FILE} @ONLY)

  set(CPACK_PROJECT_CONFIG_FILE ${PROJECT_CPACK_CFG_FILE})
  include (CPack)
endif()

# If we're configuring only to package source, stop here
if (PACKAGE_SOURCE_ONLY)
  message(WARNING "Configuration was done in PACKAGE_SOURCE_ONLY mode."
  "You can build a tarball (make package_source), but nothing else.")
  return()
endif()

# Fix path format (if variables are specified).
# On windows this will replace backslashes with forward slashes
if (ZeroMQ_ROOT_DIR)
  file(TO_CMAKE_PATH ${ZeroMQ_ROOT_DIR} ZeroMQ_ROOT_DIR)
endif()
if (CPPZMQ_HEADER_PATH)
  file(TO_CMAKE_PATH ${CPPZMQ_HEADER_PATH} CPPZMQ_HEADER_PATH)
endif()

#################################################
# Documentation:
add_subdirectory(doc)

# Configure documentation uploader
configure_file("${project_cmake_dir}/upload_doc.sh.in"
  ${CMAKE_BINARY_DIR}/upload_doc.sh @ONLY)

# If we're configuring only to build docs, stop here
if (DOC_ONLY)
  message(WARNING "Configuration was done in DOC_ONLY mode."
  " You can build documentation (make doc), but nothing else.")
  return()
endif()

enable_testing()

# Use GNUInstallDirst to get canonical paths
include(GNUInstallDirs)

# with -fPIC
if(UNIX AND NOT WIN32)
  set (CMAKE_INSTALL_PREFIX "/usr" CACHE STRING "Install Prefix")
 find_program(CMAKE_UNAME uname /bin /usr/bin /usr/local/bin )
 if(CMAKE_UNAME)
   exec_program(uname ARGS -m OUTPUT_VARIABLE CMAKE_SYSTEM_PROCESSOR)
   set(CMAKE_SYSTEM_PROCESSOR ${CMAKE_SYSTEM_PROCESSOR} CACHE INTERNAL
     "processor type (i386 and x86_64)")
   if(CMAKE_SYSTEM_PROCESSOR MATCHES "x86_64")
     ADD_DEFINITIONS(-fPIC)
   endif(CMAKE_SYSTEM_PROCESSOR MATCHES "x86_64")
 endif(CMAKE_UNAME)
endif()

set (CMAKE_INCLUDE_DIRECTORIES_PROJECT_BEFORE ON)

# developer's option to cache PKG_CONFIG_PATH and
# LD_LIBRARY_PATH for local installs
if(PKG_CONFIG_PATH)
  set (ENV{PKG_CONFIG_PATH} ${PKG_CONFIG_PATH}:$ENV{PKG_CONFIG_PATH})
endif()
if(LD_LIBRARY_PATH)
  set (ENV{LD_LIBRARY_PATH} ${LD_LIBRARY_PATH}:$ENV{LD_LIBRARY_PATH})
endif()


set (INCLUDE_INSTALL_DIR "${CMAKE_INSTALL_INCLUDEDIR}/ignition")
set (LIB_INSTALL_DIR ${CMAKE_INSTALL_LIBDIR})
set (BIN_INSTALL_DIR ${CMAKE_INSTALL_BINDIR})

set (USE_FULL_RPATH OFF CACHE BOOL "Set to true to enable full rpath")

if (USE_FULL_RPATH)
  # use, i.e. don't skip the full RPATH for the build tree
  set(CMAKE_SKIP_BUILD_RPATH  FALSE)

  # when building, don't use the install RPATH already
  # (but later on when installing)
  set(CMAKE_BUILD_WITH_INSTALL_RPATH FALSE)

  set(CMAKE_INSTALL_RPATH "${CMAKE_INSTALL_PREFIX}/${LIB_INSTALL_DIR}")

  # add the automatically determined parts of the RPATH
  # which point to directories outside the build tree to the install RPATH
  set(CMAKE_INSTALL_RPATH_USE_LINK_PATH TRUE)

  # the RPATH to be used when installing, but only if its not a system directory
  list(FIND CMAKE_PLATFORM_IMPLICIT_LINK_DIRECTORIES "${CMAKE_INSTALL_PREFIX}/${LIB_INSTALL_DIR}" isSystemDir)
  if("${isSystemDir}" STREQUAL "-1")
    set(CMAKE_INSTALL_RPATH "${CMAKE_INSTALL_PREFIX}/${LIB_INSTALL_DIR}")
  endif("${isSystemDir}" STREQUAL "-1")
endif()

set (BUILD_IGNITION ON CACHE INTERNAL
  "Build Ignition ${IGN_PROJECT_NAME}" FORCE)
set (build_errors "" CACHE INTERNAL "build errors" FORCE)
set (build_warnings "" CACHE INTERNAL "build warnings" FORCE)

include (${project_cmake_dir}/DissectVersion.cmake)

message (STATUS "\n\n====== Finding 3rd Party Packages ======")
include (${project_cmake_dir}/SearchForStuff.cmake)
# include Utils again since ign-cmake has some of the same macros
include (${project_cmake_dir}/Utils.cmake)
message (STATUS "----------------------------------------\n")

#####################################
MESSAGE(STATUS "Checking ignition build type")
# Set the default build type
if (NOT CMAKE_BUILD_TYPE)
    set (CMAKE_BUILD_TYPE "RelWithDebInfo" CACHE STRING
        "Choose the type of build, options are: Debug Release RelWithDebInfo Profile Check" FORCE)
endif (NOT CMAKE_BUILD_TYPE)
# TODO: still convert to uppercase to keep backwards compatibility with
# uppercase old supported and deprecated modes
string(TOUPPER ${CMAKE_BUILD_TYPE} CMAKE_BUILD_TYPE_UPPERCASE)

set (BUILD_TYPE_PROFILE FALSE)
set (BUILD_TYPE_RELEASE FALSE)
set (BUILD_TYPE_RELWITHDEBINFO FALSE)
set (BUILD_TYPE_DEBUG FALSE)

if ("${CMAKE_BUILD_TYPE_UPPERCASE}" STREQUAL "PROFILE")
  set (BUILD_TYPE_PROFILE TRUE)
elseif ("${CMAKE_BUILD_TYPE_UPPERCASE}" STREQUAL "RELEASE")
  set (BUILD_TYPE_RELEASE TRUE)
elseif ("${CMAKE_BUILD_TYPE_UPPERCASE}" STREQUAL "RELWITHDEBINFO")
  set (BUILD_TYPE_RELWITHDEBINFO TRUE)
elseif ("${CMAKE_BUILD_TYPE_UPPERCASE}" STREQUAL "DEBUG")
  set (BUILD_TYPE_DEBUG TRUE)
elseif ("${CMAKE_BUILD_TYPE_UPPERCASE}" STREQUAL "COVERAGE")
  include (${project_cmake_dir}/CodeCoverage.cmake)
  set (BUILD_TYPE_DEBUG TRUE)
  SETUP_TARGET_FOR_COVERAGE(coverage ctest coverage)
=======
cmake_minimum_required(VERSION 3.5.1 FATAL_ERROR)

#============================================================================
# Initialize the project
#============================================================================
project(ignition-transport4 VERSION 4.0.0)

#============================================================================
# Find ignition-cmake
#============================================================================
# If you get an error at this line, you need to install ignition-cmake
find_package(ignition-cmake0 0.4.0 REQUIRED)

#============================================================================
# Configure the project
#============================================================================
ign_configure_project()

#============================================================================
# Set project-specific options
#============================================================================

# ignition-transport currently has no options that are unique to it

#============================================================================
# Search for project-specific dependencies
#============================================================================
message(STATUS "\n\n-- ====== Finding Dependencies ======")

#--------------------------------------
# Find Protobuf
if(MSVC)
  # On Windows we require version 3+ in order to have proper support for
  # shared libraries.
  set(REQ_PROTOBUF_VER 3)
  set(PROTOBUF_PURPOSE "Windows requires version 3+ to ensure proper support for DLLs")
>>>>>>> 9b56e89f
else()
  set(REQ_PROTOBUF_VER 2.3.0)
  set(PROTOBUF_PURPOSE)
endif()
ign_find_package(IgnProtobuf
                 VERSION ${REQ_PROTOBUF_VER}
                 REQUIRED
                 PRETTY Protobuf
                 PURPOSE ${PROTOBUF_PURPOSE})

#--------------------------------------
# Find ZeroMQ
ign_find_package(ZeroMQ VERSION 4 REQUIRED PRIVATE)

#--------------------------------------
# Find cppzmq
ign_find_package(CPPZMQ REQUIRED PRIVATE
  PKGCONFIG_IGNORE # NOTE: cppzmq does not seem to offer a pkg-config file
  PRETTY CppZMQ)

#--------------------------------------
# Find uuid
if (MSVC)
  message (STATUS "UUID: Using Windows RPC UuidCreate function\n")
else()
  ign_find_package(UUID REQUIRED)
endif()

#--------------------------------------
# Find ignition-msgs
set(IGN_MSGS_VER 1)
ign_find_package(ignition-msgs${IGN_MSGS_VER} REQUIRED)

#--------------------------------------
# Find ifaddrs
ign_find_package(IFADDRS QUIET)
if (IFADDRS_FOUND)
  set (HAVE_IFADDRS ON CACHE BOOL "HAVE IFADDRS" FORCE)
else ()
  set (HAVE_IFADDRS OFF CACHE BOOL "HAVE IFADDRS" FORCE)
endif()

#--------------------------------------
# Find ignition-tools
ign_find_package(ignition-tools QUIET)

#============================================================================
# Configure the build
#============================================================================
ign_configure_build(QUIT_IF_BUILD_ERRORS)

#============================================================================
# ign command line support
#============================================================================
add_subdirectory(conf)

#============================================================================
# Test the command line commands
#============================================================================
add_subdirectory(tools)

#============================================================================
# Create package information
#============================================================================
ign_create_packages()<|MERGE_RESOLUTION|>--- conflicted
+++ resolved
@@ -1,192 +1,9 @@
-<<<<<<< HEAD
-cmake_minimum_required(VERSION 2.8 FATAL_ERROR)
-
-project (ignition-transport)
-
-string (SUBSTRING ${PROJECT_NAME} 9 -1 IGN_PROJECT_NAME)
-string (TOLOWER ${PROJECT_NAME} PROJECT_NAME_LOWER)
-string (TOUPPER ${PROJECT_NAME} PROJECT_NAME_UPPER)
-
-set (PROJECT_MAJOR_VERSION 5)
-set (PROJECT_MINOR_VERSION 0)
-set (PROJECT_PATCH_VERSION 0)
-
-set (PROJECT_VERSION ${PROJECT_MAJOR_VERSION}.${PROJECT_MINOR_VERSION})
-set (PROJECT_VERSION_FULL ${PROJECT_MAJOR_VERSION}.${PROJECT_MINOR_VERSION}.${PROJECT_PATCH_VERSION})
-
-message (STATUS "${PROJECT_NAME} version ${PROJECT_VERSION_FULL}")
-
-set (project_cmake_dir ${PROJECT_SOURCE_DIR}/cmake
-  CACHE PATH "Location of CMake scripts")
-
-include (${project_cmake_dir}/Utils.cmake)
-
-if (NOT DEFINED BUILD_TESTING)
-  set(BUILD_TESTING ON)
-endif ()
-
-##########
-# Package Creation:
-
-# If on windows, generate a file called version which host the current
-# version to be used by releasing scripts
-if (MSVC)
-  file(WRITE ${PROJECT_BINARY_DIR}/VERSION ${PROJECT_VERSION_FULL})
-endif()
-
-include (${project_cmake_dir}/cpack.cmake)
-set (CPACK_PACKAGE_VERSION "${PROJECT_VERSION_FULL}")
-set (CPACK_PACKAGE_VERSION_MAJOR "${PROJECT_MAJOR_VERSION}")
-set (CPACK_PACKAGE_VERSION_MINOR "${PROJECT_MINOR_VERSION}")
-set (CPACK_PACKAGE_VERSION_PATCH "${PROJECT_PATCH_VERSION}")
-
-if (CPACK_GENERATOR)
-  message(STATUS "Found CPack generators: ${CPACK_GENERATOR}")
-
-  configure_file("${project_cmake_dir}/cpack_options.cmake.in"
-    ${PROJECT_CPACK_CFG_FILE} @ONLY)
-
-  set(CPACK_PROJECT_CONFIG_FILE ${PROJECT_CPACK_CFG_FILE})
-  include (CPack)
-endif()
-
-# If we're configuring only to package source, stop here
-if (PACKAGE_SOURCE_ONLY)
-  message(WARNING "Configuration was done in PACKAGE_SOURCE_ONLY mode."
-  "You can build a tarball (make package_source), but nothing else.")
-  return()
-endif()
-
-# Fix path format (if variables are specified).
-# On windows this will replace backslashes with forward slashes
-if (ZeroMQ_ROOT_DIR)
-  file(TO_CMAKE_PATH ${ZeroMQ_ROOT_DIR} ZeroMQ_ROOT_DIR)
-endif()
-if (CPPZMQ_HEADER_PATH)
-  file(TO_CMAKE_PATH ${CPPZMQ_HEADER_PATH} CPPZMQ_HEADER_PATH)
-endif()
-
-#################################################
-# Documentation:
-add_subdirectory(doc)
-
-# Configure documentation uploader
-configure_file("${project_cmake_dir}/upload_doc.sh.in"
-  ${CMAKE_BINARY_DIR}/upload_doc.sh @ONLY)
-
-# If we're configuring only to build docs, stop here
-if (DOC_ONLY)
-  message(WARNING "Configuration was done in DOC_ONLY mode."
-  " You can build documentation (make doc), but nothing else.")
-  return()
-endif()
-
-enable_testing()
-
-# Use GNUInstallDirst to get canonical paths
-include(GNUInstallDirs)
-
-# with -fPIC
-if(UNIX AND NOT WIN32)
-  set (CMAKE_INSTALL_PREFIX "/usr" CACHE STRING "Install Prefix")
- find_program(CMAKE_UNAME uname /bin /usr/bin /usr/local/bin )
- if(CMAKE_UNAME)
-   exec_program(uname ARGS -m OUTPUT_VARIABLE CMAKE_SYSTEM_PROCESSOR)
-   set(CMAKE_SYSTEM_PROCESSOR ${CMAKE_SYSTEM_PROCESSOR} CACHE INTERNAL
-     "processor type (i386 and x86_64)")
-   if(CMAKE_SYSTEM_PROCESSOR MATCHES "x86_64")
-     ADD_DEFINITIONS(-fPIC)
-   endif(CMAKE_SYSTEM_PROCESSOR MATCHES "x86_64")
- endif(CMAKE_UNAME)
-endif()
-
-set (CMAKE_INCLUDE_DIRECTORIES_PROJECT_BEFORE ON)
-
-# developer's option to cache PKG_CONFIG_PATH and
-# LD_LIBRARY_PATH for local installs
-if(PKG_CONFIG_PATH)
-  set (ENV{PKG_CONFIG_PATH} ${PKG_CONFIG_PATH}:$ENV{PKG_CONFIG_PATH})
-endif()
-if(LD_LIBRARY_PATH)
-  set (ENV{LD_LIBRARY_PATH} ${LD_LIBRARY_PATH}:$ENV{LD_LIBRARY_PATH})
-endif()
-
-
-set (INCLUDE_INSTALL_DIR "${CMAKE_INSTALL_INCLUDEDIR}/ignition")
-set (LIB_INSTALL_DIR ${CMAKE_INSTALL_LIBDIR})
-set (BIN_INSTALL_DIR ${CMAKE_INSTALL_BINDIR})
-
-set (USE_FULL_RPATH OFF CACHE BOOL "Set to true to enable full rpath")
-
-if (USE_FULL_RPATH)
-  # use, i.e. don't skip the full RPATH for the build tree
-  set(CMAKE_SKIP_BUILD_RPATH  FALSE)
-
-  # when building, don't use the install RPATH already
-  # (but later on when installing)
-  set(CMAKE_BUILD_WITH_INSTALL_RPATH FALSE)
-
-  set(CMAKE_INSTALL_RPATH "${CMAKE_INSTALL_PREFIX}/${LIB_INSTALL_DIR}")
-
-  # add the automatically determined parts of the RPATH
-  # which point to directories outside the build tree to the install RPATH
-  set(CMAKE_INSTALL_RPATH_USE_LINK_PATH TRUE)
-
-  # the RPATH to be used when installing, but only if its not a system directory
-  list(FIND CMAKE_PLATFORM_IMPLICIT_LINK_DIRECTORIES "${CMAKE_INSTALL_PREFIX}/${LIB_INSTALL_DIR}" isSystemDir)
-  if("${isSystemDir}" STREQUAL "-1")
-    set(CMAKE_INSTALL_RPATH "${CMAKE_INSTALL_PREFIX}/${LIB_INSTALL_DIR}")
-  endif("${isSystemDir}" STREQUAL "-1")
-endif()
-
-set (BUILD_IGNITION ON CACHE INTERNAL
-  "Build Ignition ${IGN_PROJECT_NAME}" FORCE)
-set (build_errors "" CACHE INTERNAL "build errors" FORCE)
-set (build_warnings "" CACHE INTERNAL "build warnings" FORCE)
-
-include (${project_cmake_dir}/DissectVersion.cmake)
-
-message (STATUS "\n\n====== Finding 3rd Party Packages ======")
-include (${project_cmake_dir}/SearchForStuff.cmake)
-# include Utils again since ign-cmake has some of the same macros
-include (${project_cmake_dir}/Utils.cmake)
-message (STATUS "----------------------------------------\n")
-
-#####################################
-MESSAGE(STATUS "Checking ignition build type")
-# Set the default build type
-if (NOT CMAKE_BUILD_TYPE)
-    set (CMAKE_BUILD_TYPE "RelWithDebInfo" CACHE STRING
-        "Choose the type of build, options are: Debug Release RelWithDebInfo Profile Check" FORCE)
-endif (NOT CMAKE_BUILD_TYPE)
-# TODO: still convert to uppercase to keep backwards compatibility with
-# uppercase old supported and deprecated modes
-string(TOUPPER ${CMAKE_BUILD_TYPE} CMAKE_BUILD_TYPE_UPPERCASE)
-
-set (BUILD_TYPE_PROFILE FALSE)
-set (BUILD_TYPE_RELEASE FALSE)
-set (BUILD_TYPE_RELWITHDEBINFO FALSE)
-set (BUILD_TYPE_DEBUG FALSE)
-
-if ("${CMAKE_BUILD_TYPE_UPPERCASE}" STREQUAL "PROFILE")
-  set (BUILD_TYPE_PROFILE TRUE)
-elseif ("${CMAKE_BUILD_TYPE_UPPERCASE}" STREQUAL "RELEASE")
-  set (BUILD_TYPE_RELEASE TRUE)
-elseif ("${CMAKE_BUILD_TYPE_UPPERCASE}" STREQUAL "RELWITHDEBINFO")
-  set (BUILD_TYPE_RELWITHDEBINFO TRUE)
-elseif ("${CMAKE_BUILD_TYPE_UPPERCASE}" STREQUAL "DEBUG")
-  set (BUILD_TYPE_DEBUG TRUE)
-elseif ("${CMAKE_BUILD_TYPE_UPPERCASE}" STREQUAL "COVERAGE")
-  include (${project_cmake_dir}/CodeCoverage.cmake)
-  set (BUILD_TYPE_DEBUG TRUE)
-  SETUP_TARGET_FOR_COVERAGE(coverage ctest coverage)
-=======
 cmake_minimum_required(VERSION 3.5.1 FATAL_ERROR)
 
 #============================================================================
 # Initialize the project
 #============================================================================
-project(ignition-transport4 VERSION 4.0.0)
+project(ignition-transport5 VERSION 5.0.0)
 
 #============================================================================
 # Find ignition-cmake
@@ -217,7 +34,6 @@
   # shared libraries.
   set(REQ_PROTOBUF_VER 3)
   set(PROTOBUF_PURPOSE "Windows requires version 3+ to ensure proper support for DLLs")
->>>>>>> 9b56e89f
 else()
   set(REQ_PROTOBUF_VER 2.3.0)
   set(PROTOBUF_PURPOSE)
