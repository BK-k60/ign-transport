<<<<<<< HEAD
set(msgs
  ign_int.proto
  ign_string.proto
  ign_vector3d.proto
=======
PROTOBUF_GENERATE_CPP(PROTO_SRC PROTO_HEADER
  int.proto
  vector3d.proto
>>>>>>> 0cdba93e
)

# Variables needed to propagate through modules
# If more than one layer of cmake use CACHE INTERNAL ...
#set (PROTO_SRCS_VAR ${PROTO_SRCS} CACHE INTERNAL "Sources variable")
set(PROTOBUF_INCLUDE_DIRS ${PROTOBUF_INCLUDE_DIRS} PARENT_SCOPE)
set(PROTOBUF_LIBRARIES ${PROTOBUF_LIBRARIES} PARENT_SCOPE)
set(PROTO_SRC ${PROTO_SRC} PARENT_SCOPE)
set(PROTO_HEADER ${PROTO_HEADER} PARENT_SCOPE)

add_custom_target(protobuf_compilation DEPENDS ${PROTO_SRC})<|MERGE_RESOLUTION|>--- conflicted
+++ resolved
@@ -1,13 +1,7 @@
-<<<<<<< HEAD
-set(msgs
+PROTOBUF_GENERATE_CPP(PROTO_SRC PROTO_HEADER
   ign_int.proto
   ign_string.proto
   ign_vector3d.proto
-=======
-PROTOBUF_GENERATE_CPP(PROTO_SRC PROTO_HEADER
-  int.proto
-  vector3d.proto
->>>>>>> 0cdba93e
 )
 
 # Variables needed to propagate through modules
@@ -18,4 +12,7 @@
 set(PROTO_SRC ${PROTO_SRC} PARENT_SCOPE)
 set(PROTO_HEADER ${PROTO_HEADER} PARENT_SCOPE)
 
-add_custom_target(protobuf_compilation DEPENDS ${PROTO_SRC})+add_custom_target(protobuf_compilation DEPENDS ${PROTO_SRC})
+
+ign_install_includes("${IGN_PROJECT_NAME}${PROJECT_MAJOR_VERSION}/ignition/${IGN_PROJECT_NAME}/msgs"
+                     ${headers})