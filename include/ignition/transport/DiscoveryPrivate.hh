/*
 * Copyright (C) 2014 Open Source Robotics Foundation
 *
 * Licensed under the Apache License, Version 2.0 (the "License");
 * you may not use this file except in compliance with the License.
 * You may obtain a copy of the License at
 *
 *     http://www.apache.org/licenses/LICENSE-2.0
 *
 * Unless required by applicable law or agreed to in writing, software
 * distributed under the License is distributed on an "AS IS" BASIS,
 * WITHOUT WARRANTIES OR CONDITIONS OF ANY KIND, either express or implied.
 * See the License for the specific language governing permissions and
 * limitations under the License.
 *
*/

#ifndef __IGN_TRANSPORT_DISCOVERY_PRIVATE_HH_INCLUDED__
#define __IGN_TRANSPORT_DISCOVERY_PRIVATE_HH_INCLUDED__

<<<<<<< HEAD
#ifdef _WIN32
  // For socket(), connect(), send(), and recv().
  #include <Winsock2.h>
#else
  // For inet_addr()
  #include <arpa/inet.h>
#endif

=======
#pragma warning(push, 0)
>>>>>>> 981c84cc
#include <functional>
#include <map>
#include <memory>
#include <mutex>
#include <thread>
#include <string>
#include <vector>
#pragma warning(pop)
#include "ignition/transport/Helpers.hh"
#include "ignition/transport/Packet.hh"
#include "ignition/transport/TopicStorage.hh"
#include "ignition/transport/TransportTypes.hh"

namespace ignition
{
  namespace transport
  {
    /// \class DiscoveryPrivate DiscoveryPrivate.hh
    /// ignition/transport/DiscoveryPrivate.hh
    /// \brief Private data for the Discovery class.
    class IGNITION_VISIBLE DiscoveryPrivate
    {
      /// \def Timestamp
      /// \brief Used to evaluate the validity of a discovery entry.
      typedef std::chrono::steady_clock::time_point Timestamp;

      /// \brief Constructor.
      /// \param[in] _pUuid This discovery instance will run inside a
      /// transport process. This parameter is the transport process' UUID.
      /// \param[in] _verbose true for enabling verbose mode.
      public: DiscoveryPrivate(const std::string &_pUuid,
                               bool _verbose);

      /// \brief Destructor.
      public: virtual ~DiscoveryPrivate();

      /// \brief Advertise a new message or service.
      /// \param[in] _advType Message (Msg) or service (Srv).
      /// \param[in] _topic Topic name to be advertised.
      /// \param[in] _addr ZeroMQ address of the topic's publisher.
      /// \param[in] _ctrl ZeroMQ control address of the topic's publisher.
      /// \param[in] _nUuid Node UUID.
      /// \param[in] _scope Topic scope.
      public: void Advertise(const MsgType &_advType,
                             const std::string &_topic,
                             const std::string &_addr,
                             const std::string &_ctrl,
                             const std::string &_nUuid,
                             const Scope &_scope);

      /// \brief Unadvertise a new message or service.
      /// \param[in] _unadvType Message (Msg) or service (Srv).
      /// \param[in] _topic Topic name to be unadvertised.
      /// \param[in] _nUuid Node UUID.
      public: void Unadvertise(const MsgType &_unadvType,
                               const std::string &_topic,
                               const std::string &_nUuid);

      /// \brief Request discovery information about a topic.
      /// \param[in] _topic Topic name requested.
      /// \param[in] _isSrv True if the topic corresponds to a service.
      public: void Discover(const std::string &_topic, bool _isSrv);

      /// \brief Check the validity of the topic information. Each topic update
      /// has its own timestamp. This method iterates over the list of topics
      /// and invalids the old topics.
      public: void RunActivityTask();

      /// \brief Broadcast periodic heartbeats.
      public: void RunHeartbeatTask();

      /// \brief Receive discovery messages.
      public: void RunReceptionTask();

      /// \brief Method in charge of receiving the discovery updates.
      public: void RecvDiscoveryUpdate();

      /// \brief Parse a discovery message received via the UDP broadcast socket
      /// \param[in] _fromIp IP address of the message sender.
      /// \param[in] _msg Received message.
      public: void DispatchDiscoveryMsg(const std::string &_fromIp,
                                        char *_msg);

      /// \brief Broadcast a discovery message.
      /// \param[in] _type Message type.
      /// \param[in] _topic Topic name.
      /// \param[in] _addr 0MQ Address.
      /// \param[in] _ctrl 0MQ control address.
      /// \param[in] _nUuid Node's UUID.
      /// \param[in] _flags Optional flags. Currently, the flags are not used
      /// but they will in the future for specifying things like compression,
      /// or encryption.
      public: void SendMsg(uint8_t _type,
                           const std::string &_topic,
                           const std::string &_addr,
                           const std::string &_ctrl,
                           const std::string &_nUuid,
                           const Scope &_scope,
                           int _flags = 0);

      /// \brief Get the IP address of this host.
      /// \return A string with this host's IP address.
      public: std::string GetHostAddr();

      /// \brief Print the current discovery state (info, activity, unknown).
      public: void PrintCurrentState();

      /// \brief Default activity interval value (ms.).
      /// \sa GetActivityInterval.
      /// \sa SetActivityInterval.
      public: static const unsigned int DefActivityInterval = 100;

      /// \brief Default heartbeat interval value (ms.).
      /// \sa GetHeartbeatInterval.
      /// \sa SetHeartbeatInterval.
      public: static const unsigned int DefHeartbeatInterval = 1000;

      /// \brief Default silence interval value (ms.).
      /// \sa GetMaxSilenceInterval.
      /// \sa SetMaxSilenceInterval.
      public: static const unsigned int DefSilenceInterval = 3000;

      /// \brief Default advertise interval value (ms.).
      /// \sa GetAdvertiseInterval.
      /// \sa SetAdvertiseInterval.
      public: static const unsigned int DefAdvertiseInterval = 1000;

      /// \brief Port used to broadcast the discovery messages.
      public: static const int DiscoveryPort = 11312;

      /// \brief IP Address used for multicast.
      public: const std::string MulticastGroup = "224.0.0.1";

      /// \brief Timeout used for receiving messages (ms.).
      public: static const int Timeout = 250;

      /// \brief Longest string to receive.
      public: static const int MaxRcvStr = 65536;

      /// \brief Discovery protocol version.
      static const uint8_t Version = 1;

      /// \brief Host IP address.
      public: std::string hostAddr;

      /// \brief Process UUID.
      public: std::string pUuid;

      /// \brief Silence interval value (ms.).
      /// \sa GetMaxSilenceInterval.
      /// \sa SetMaxSilenceInterval.
      public: unsigned int silenceInterval;

      /// \brief Activity interval value (ms.).
      /// \sa GetActivityInterval.
      /// \sa SetActivityInterval.
      public: unsigned int activityInterval;

      /// \brief Advertise interval value (ms.).
      /// \sa GetAdvertiseInterval.
      /// \sa SetAdvertiseInterval.
      public: unsigned int advertiseInterval;

      /// \brief Heartbeat interval value (ms.).
      /// \sa GetHeartbeatInterval.
      /// \sa SetHeartbeatInterval.
      public: unsigned int heartbeatInterval;

      /// \brief Callback executed when new topics are discovered.
      public: DiscoveryCallback connectionCb;

      /// \brief Callback executed when new topics are invalid.
      public: DiscoveryCallback disconnectionCb;

      /// \brief Callback executed when new services are discovered.
      public: DiscoveryCallback connectionSrvCb;

      /// \brief Callback executed when a service is no longer available.
      public: DiscoveryCallback disconnectionSrvCb;

      /// \brief Message addressing information.
      public: TopicStorage infoMsg;

      /// \brief Service addressing information.
      public: TopicStorage infoSrv;

      /// \brief Activity information. Every time there is a message from a
      /// remote node, its activity information is updated. If we do not hear
      /// from a node in a while, its entries in 'info' will be invalided. The
      /// key is the process uuid.
      public: std::map<std::string, Timestamp> activity;

      /// \brief Print discovery information to stdout.
      public: bool verbose;

      /// \brief UDP socket used for receiving discovery messages.
      public: int sock;

      /// \brief Internet socket address for sending to the multicast group.
      public: sockaddr_in mcastAddr;

      /// \brief Mutex to guarantee exclusive access between the threads.
      public: std::mutex mutex;

      /// \brief tTread in charge of receiving and handling incoming messages.
      public: std::thread *threadReception;

      /// \brief Thread in charge of sending heartbeats.
      public: std::thread *threadHeartbeat;

      /// \brief Thread in charge of update the activity.
      public: std::thread *threadActivity;

      /// \brief Mutex to guarantee exclusive access to the exit variable.
      public: std::mutex exitMutex;

      /// \brief When true, the service threads will finish.
      public: bool exit;

      /// \brief Topics advertised inside this process.
      public: TopicStorage advertisedTopics;

      /// \brief Services advertised inside this process.
      public: TopicStorage advertisedSrvs;
    };
  }
}
#endif<|MERGE_RESOLUTION|>--- conflicted
+++ resolved
@@ -18,18 +18,7 @@
 #ifndef __IGN_TRANSPORT_DISCOVERY_PRIVATE_HH_INCLUDED__
 #define __IGN_TRANSPORT_DISCOVERY_PRIVATE_HH_INCLUDED__
 
-<<<<<<< HEAD
-#ifdef _WIN32
-  // For socket(), connect(), send(), and recv().
-  #include <Winsock2.h>
-#else
-  // For inet_addr()
-  #include <arpa/inet.h>
-#endif
-
-=======
 #pragma warning(push, 0)
->>>>>>> 981c84cc
 #include <functional>
 #include <map>
 #include <memory>
@@ -160,8 +149,8 @@
       /// \brief Port used to broadcast the discovery messages.
       public: static const int DiscoveryPort = 11312;
 
-      /// \brief IP Address used for multicast.
-      public: const std::string MulticastGroup = "224.0.0.1";
+      /// \brief IP Address used for broadcast.
+      public: const std::string BcastIP = "255.255.255.255";
 
       /// \brief Timeout used for receiving messages (ms.).
       public: static const int Timeout = 250;
@@ -174,6 +163,9 @@
 
       /// \brief Host IP address.
       public: std::string hostAddr;
+
+      /// \brief Broadcast address;
+      public: std::string bcastAddr;
 
       /// \brief Process UUID.
       public: std::string pUuid;
@@ -226,10 +218,10 @@
       public: bool verbose;
 
       /// \brief UDP socket used for receiving discovery messages.
-      public: int sock;
-
-      /// \brief Internet socket address for sending to the multicast group.
-      public: sockaddr_in mcastAddr;
+      public: int bcastSockIn;
+
+      /// \bried UDP socket used for sending discovery messages.
+      public: int bcastSockOut;
 
       /// \brief Mutex to guarantee exclusive access between the threads.
       public: std::mutex mutex;
