--- conflicted
+++ resolved
@@ -83,12 +83,8 @@
     /// discovery uses heartbeats to track the state of other peers in the
     /// network. The discovery clients can register callbacks to detect when
     /// new topics are discovered or topics are no longer available.
-<<<<<<< HEAD
     template<typename Pub>
-    class IGNITION_VISIBLE Discovery
-=======
     class IGNITION_TRANSPORT_VISIBLE Discovery
->>>>>>> 0e00aec3
     {
       /// \brief Constructor.
       /// \param[in] _pUuid This discovery instance will run inside a
@@ -556,15 +552,10 @@
       /// initializedCv condition variable.
       public: void WaitForInit() const
       {
-        bool ready;
-        {
-          std::lock_guard<std::mutex> lock(this->mutex);
-          ready = this->initialized;
-        }
-
-        if (!ready)
-        {
-          std::unique_lock<std::mutex> lk(this->mutex);
+        std::unique_lock<std::mutex> lk(this->mutex);
+
+        if (!this->initialized)
+        {
           this->initializedCv.wait(lk, [this]{return this->initialized;});
         }
       }
