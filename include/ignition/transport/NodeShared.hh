--- conflicted
+++ resolved
@@ -138,11 +138,7 @@
       /// subscribers they have.
       public: struct SubscriberInfo : public HandlerInfo
       {
-<<<<<<< HEAD
-        /// \brief True iff this Publisher has any remote subscribers
-=======
         /// \brief True if this Publisher has any remote subscribers
->>>>>>> 42c0c3f2
         // cppcheck-suppress unusedStructMember
         public: bool haveRemote;
 
@@ -259,12 +255,6 @@
       /// \brief Replier socket identity.
       public: Uuid replierId;
 
-      /// \brief Port used by the message discovery layer.
-      public: static const int kMsgDiscPort = 11317;
-
-      /// \brief Port used by the service discovery layer.
-      public: static const int kSrvDiscPort = 11318;
-
 #ifdef _WIN32
 // Disable warning C4251 which is triggered by
 // std::unique_ptr
@@ -279,6 +269,12 @@
 
       /// \brief Mutex to guarantee exclusive access between all threads.
       public: mutable std::recursive_mutex mutex;
+
+      /// \brief Port used by the message discovery layer.
+      public: static const int kMsgDiscPort = 11317;
+
+      /// \brief Port used by the service discovery layer.
+      public: static const int kSrvDiscPort = 11318;
 
       /// \brief Remote connections for pub/sub messages.
       private: TopicStorage<MessagePublisher> connections;
@@ -349,9 +345,6 @@
 
       public: HandlerWrapper localSubscribers;
 
-      /// \brief Print activity to stdout.
-      public: int verbose;
-
 #ifdef _WIN32
 // Disable warning C4251 which is triggered by
 // std::unique_ptr
@@ -363,6 +356,9 @@
 
       /// \brief Pending service call requests.
       public: HandlerStorage<IReqHandler> requests;
+
+      /// \brief Print activity to stdout.
+      public: int verbose;
 
       /// \brief My pub/sub address.
       public: std::string myAddress;
