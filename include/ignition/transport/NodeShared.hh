--- conflicted
+++ resolved
@@ -116,53 +116,9 @@
       /// \brief Timeout used for receiving messages (ms.).
       public: static const int Timeout = 250;
 
-<<<<<<< HEAD
-      /// \brief Print activity to stdout.
-      public: int verbose;
-
-      /// \brief My pub/sub address.
-      public: std::string myAddress;
-
-      /// \brief My pub/sub control address.
-      public: std::string myControlAddress;
-
-      /// \brief My requester service call address.
-      public: std::string myRequesterAddress;
-
-      /// \brief My replier service call address.
-      public: std::string myReplierAddress;
-
-      /// \brief IP address of this host.
-      public: std::string hostAddr;
-
-      /// \brief Discovery service (messages).
-      public: std::unique_ptr<MsgDiscovery> msgDiscovery;
-
-      /// \brief Discovery service (services).
-      public: std::unique_ptr<SrvDiscovery> srvDiscovery;
-
-      /// \brief 0MQ context.
-      public: zmq::context_t *context;
-
-      /// \brief ZMQ socket to send topic updates.
-      public: std::unique_ptr<zmq::socket_t> publisher;
-
-      /// \brief ZMQ socket to receive topic updates.
-      public: std::unique_ptr<zmq::socket_t> subscriber;
-
-      /// \brief ZMQ socket to receive control updates (new connections, ...).
-      public: std::unique_ptr<zmq::socket_t> control;
-
-      /// \brief ZMQ socket for sending service call requests.
-      public: std::unique_ptr<zmq::socket_t> requester;
-
-      /// \brief ZMQ socket for receiving service call responses.
-      public: std::unique_ptr<zmq::socket_t> responseReceiver;
-=======
       //////////////////////////////////////////////////
       /////// Declare here other member variables //////
       //////////////////////////////////////////////////
->>>>>>> 4338245a
 
       /// \brief Response receiver socket identity.
       public: Uuid responseReceiverId;
@@ -190,6 +146,12 @@
       public: bool threadReceptionExiting;
 #endif
 
+      /// \brief Port used by the message discovery layer.
+      private: const int kMsgDiscPort = 11317;
+
+      /// \brief Port used by the service discovery layer.
+      private: const int kSrvDiscPort = 11318;
+
       /// \brief Mutex to guarantee exclusive access to the 'exit' variable.
       private: std::mutex exitMutex;
 
@@ -211,13 +173,6 @@
       /// \brief Pending service call requests.
       public: HandlerStorage<IReqHandler> requests;
 
-<<<<<<< HEAD
-      /// \brief Port used by the message discovery layer.
-      private: const int kMsgDiscPort = 11317;
-
-      /// \brief Port used by the service discovery layer.
-      private: const int kSrvDiscPort = 11318;
-=======
       /// \brief Print activity to stdout.
       public: int verbose;
 
@@ -270,9 +225,11 @@
       /////// Declare here the discovery object  ///////
       //////////////////////////////////////////////////
 
-      /// \brief Discovery service.
-      public: std::unique_ptr<Discovery> discovery;
->>>>>>> 4338245a
+      /// \brief Discovery service (messages).
+      public: std::unique_ptr<MsgDiscovery> msgDiscovery;
+
+      /// \brief Discovery service (services).
+      public: std::unique_ptr<SrvDiscovery> srvDiscovery;
     };
   }
 }
