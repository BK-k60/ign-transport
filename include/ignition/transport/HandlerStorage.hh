--- conflicted
+++ resolved
@@ -74,20 +74,14 @@
       /// \param[in] _repTypeName Type of the service response.
       /// \param[out] _handler handler.
       /// \return true if a handler was found.
-<<<<<<< HEAD
       public: bool GetFirstHandler(const std::string &_topic,
                                    const std::string &_reqTypeName,
                                    const std::string &_repTypeName,
-                                   std::shared_ptr<T> &_handler)
-=======
-      public: bool GetHandler(const std::string &_topic,
-        std::shared_ptr<T> &_handler) const
->>>>>>> 990c0f5c
-      {
-        if (this->data.find(_topic) == this->data.end())
-          return false;
-
-<<<<<<< HEAD
+                                   std::shared_ptr<T> &_handler) const
+      {
+        if (this->data.find(_topic) == this->data.end())
+          return false;
+
         auto &m = this->data[_topic];
         for (auto& node : m)
         {
@@ -102,10 +96,6 @@
           }
         }
         return false;
-=======
-        _handler = this->data.at(_topic).begin()->second.begin()->second;
-        return true;
->>>>>>> 990c0f5c
       }
 
       /// \brief Get a specific handler.
