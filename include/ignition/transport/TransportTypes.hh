--- conflicted
+++ resolved
@@ -138,19 +138,12 @@
 
     /// \def RawCallback
     /// \brief User callback used for receiving raw message data:
-<<<<<<< HEAD
     /// \param[in] _msgData string of a serialized protobuf message
     /// \param[in] _size Number of bytes in the serialized message data
     /// string.
     /// \param[in] _info Message information
     using RawCallback =
         std::function<void(const char *_msgData, const size_t _size,
-=======
-    ///   \param[in] _msgData string of a serialized protobuf message
-    ///   \param[in] _info Message information
-    using RawCallback =
-        std::function<void(const std::string &_msgData,
->>>>>>> 8bdd1590
                            const MessageInfo &_info)>;
 
     /// \def Timestamp
