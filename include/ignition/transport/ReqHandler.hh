--- conflicted
+++ resolved
@@ -77,13 +77,8 @@
       }
 
       /// \brief Get the result of the service response.
-<<<<<<< HEAD
       /// \return The service call result.
-      public: ServiceResult& GetResult()
-=======
-      /// \return The boolean result.
-      public: bool Result()
->>>>>>> 5f6d4a58
+      public: ServiceResult& Result()
       {
         return this->result;
       }
@@ -202,14 +197,9 @@
       /// \param[in] _rep Protobuf message containing the service response.
       /// \param[in] _result True when the service request was successful or
       /// false otherwise.
-<<<<<<< HEAD
-      public: void SetCallback(const std::function <void(
+      public: void Callback(const std::function <void(
         const std::string &_topic, const Rep &_rep,
         const ServiceResult &_result)> &_cb)
-=======
-      public: void Callback(const std::function <void(
-        const std::string &_topic, const Rep &_rep, bool _result)> &_cb)
->>>>>>> 5f6d4a58
       {
         this->cb = _cb;
       }
