--- conflicted
+++ resolved
@@ -135,17 +135,13 @@
         this->TopicsSubscribed().insert(fullyQualifiedTopic);
 
         // Discover the list of nodes that publish on the topic.
-<<<<<<< HEAD
-        if (!this->dataPtr->shared->discovery->DiscoverMsg(fullyQualifiedTopic))
+        if (!this->Shared()->discovery->DiscoverMsg(fullyQualifiedTopic))
         {
           std::cerr << "Node::Subscribe(): Error discovering a topic. "
                     << "Did you forget to start the discovery service?"
                     << std::endl;
           return false;
         }
-=======
-        this->Shared()->discovery->DiscoverMsg(fullyQualifiedTopic);
->>>>>>> ad70492a
 
         return true;
       }
@@ -195,17 +191,13 @@
         this->TopicsSubscribed().insert(fullyQualifiedTopic);
 
         // Discover the list of nodes that publish on the topic.
-<<<<<<< HEAD
-        if (!this->dataPtr->shared->discovery->DiscoverMsg(fullyQualifiedTopic))
+        if (!this->Shared()->discovery->DiscoverMsg(fullyQualifiedTopic))
         {
           std::cerr << "Node::Subscribe(): Error discovering a topic. "
                     << "Did you forget to start the discovery service?"
                     << std::endl;
           return false;
         }
-=======
-        this->Shared()->discovery->DiscoverMsg(fullyQualifiedTopic);
->>>>>>> ad70492a
 
         return true;
       }
@@ -275,18 +267,14 @@
           this->Shared()->replierId.ToString(),
           this->Shared()->pUuid, this->NodeUuid(), _scope, "unused",
           "unused");
-<<<<<<< HEAD
-
-        if (!this->dataPtr->shared->discovery->AdvertiseSrv(publisher))
+
+        if (!this->Shared()->discovery->AdvertiseSrv(publisher))
         {
           std::cerr << "Node::Advertise(): Error advertising a service. "
                     << "Did you forget to start the discovery service?"
                     << std::endl;
           return false;
         }
-=======
-        this->Shared()->discovery->AdvertiseSrv(publisher);
->>>>>>> ad70492a
 
         return true;
       }
@@ -348,18 +336,14 @@
           this->Shared()->replierId.ToString(),
           this->Shared()->pUuid, this->NodeUuid(), _scope, "unused",
           "unused");
-<<<<<<< HEAD
-
-        if (!this->dataPtr->shared->discovery->AdvertiseSrv(publisher))
+
+        if (!this->Shared()->discovery->AdvertiseSrv(publisher))
         {
           std::cerr << "Node::Advertise(): Error advertising a service. "
                     << "Did you forget to start the discovery service?"
                     << std::endl;
           return false;
         }
-=======
-        this->Shared()->discovery->AdvertiseSrv(publisher);
->>>>>>> ad70492a
 
         return true;
       }
@@ -439,8 +423,7 @@
         else
         {
           // Discover the service responser.
-<<<<<<< HEAD
-          if (!this->dataPtr->shared->discovery->DiscoverSrv(
+          if (!this->Shared()->discovery->DiscoverSrv(
             fullyQualifiedTopic))
           {
             std::cerr << "Node::Request(): Error discovering a service. "
@@ -448,9 +431,6 @@
                       << std::endl;
             return false;
           }
-=======
-          this->Shared()->discovery->DiscoverSrv(fullyQualifiedTopic);
->>>>>>> ad70492a
         }
 
         return true;
@@ -531,8 +511,7 @@
         else
         {
           // Discover the service responser.
-<<<<<<< HEAD
-          if (!this->dataPtr->shared->discovery->DiscoverSrv(
+          if (!this->Shared()->discovery->DiscoverSrv(
             fullyQualifiedTopic))
           {
             std::cerr << "Node::Request(): Error discovering a service. "
@@ -540,9 +519,6 @@
                       << std::endl;
             return false;
           }
-=======
-          this->Shared()->discovery->DiscoverSrv(fullyQualifiedTopic);
->>>>>>> ad70492a
         }
 
         return true;
@@ -607,8 +583,7 @@
         else
         {
           // Discover the service responser.
-<<<<<<< HEAD
-          if (!this->dataPtr->shared->discovery->DiscoverSrv(
+          if (!this->Shared()->discovery->DiscoverSrv(
             fullyQualifiedTopic))
           {
             std::cerr << "Node::Request(): Error discovering a service. "
@@ -616,9 +591,6 @@
                       << std::endl;
             return false;
           }
-=======
-          this->Shared()->discovery->DiscoverSrv(fullyQualifiedTopic);
->>>>>>> ad70492a
         }
         this->Shared()->discovery->Mutex().unlock();
 
