--- conflicted
+++ resolved
@@ -19,12 +19,9 @@
 #define __IGN_TRANSPORT_NODE_HH_INCLUDED__
 
 #include <google/protobuf/message.h>
-<<<<<<< HEAD
-#include <functional>
-=======
 #include <uuid/uuid.h>
 #include <algorithm>
->>>>>>> 1c5bb6d9
+#include <functional>
 #include <memory>
 #include <mutex>
 #include <string>
@@ -92,9 +89,12 @@
         this->dataPtr->topics.AddSubscriptionHandler(
           _topic, this->nodeUuidStr, subscrHandlerPtr);
 
-<<<<<<< HEAD
-        // I'm now subscribed to the topic.
-        this->dataPtr->topics.SetSubscribed(_topic, true);
+        // Add the topic to the list of subscribed topics (if it was not before)
+        if (std::find(this->topicsSubscribed.begin(),
+          this->topicsSubscribed.end(), _topic) == this->topicsSubscribed.end())
+        {
+          this->topicsSubscribed.push_back(_topic);
+        }
 
         // Discover the list of nodes that publish on the topic.
         return this->dataPtr->SendSubscribeMsg(transport::SubType, _topic);
@@ -124,18 +124,15 @@
         // associated with a topic. When the receiving thread gets new data,
         // it will recover the subscription handler associated to the topic and
         // will invoke the callback.
-        this->dataPtr->topics.AddSubscriptionHandler(_topic, subscrHandlerPtr);
+        this->dataPtr->topics.AddSubscriptionHandler(
+          _topic, this->nodeUuidStr, subscrHandlerPtr);
 
-        // I'm now subscribed to the topic.
-        this->dataPtr->topics.SetSubscribed(_topic, true);
-=======
         // Add the topic to the list of subscribed topics (if it was not before)
         if (std::find(this->topicsSubscribed.begin(),
           this->topicsSubscribed.end(), _topic) == this->topicsSubscribed.end())
         {
           this->topicsSubscribed.push_back(_topic);
         }
->>>>>>> 1c5bb6d9
 
         // Discover the list of nodes that publish on the topic.
         return this->dataPtr->SendSubscribeMsg(transport::SubType, _topic);
