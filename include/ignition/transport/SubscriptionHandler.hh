/*
 * Copyright (C) 2014 Open Source Robotics Foundation
 *
 * Licensed under the Apache License, Version 2.0 (the "License");
 * you may not use this file except in compliance with the License.
 * You may obtain a copy of the License at
 *
 *     http://www.apache.org/licenses/LICENSE-2.0
 *
 * Unless required by applicable law or agreed to in writing, software
 * distributed under the License is distributed on an "AS IS" BASIS,
 * WITHOUT WARRANTIES OR CONDITIONS OF ANY KIND, either express or implied.
 * See the License for the specific language governing permissions and
 * limitations under the License.
 *
*/

#ifndef __IGN_TRANSPORT_SUBSCRIPTIONHANDLER_HH_INCLUDED__
#define __IGN_TRANSPORT_SUBSCRIPTIONHANDLER_HH_INCLUDED__

#include <google/protobuf/message.h>
#include <functional>
#include <memory>
#include <string>
#include "ignition/transport/TransportTypes.hh"

namespace ignition
{
  namespace transport
  {
    /// \class ISubscriptionHandler SubscriptionHandler.hh
    /// \brief Interface class used to manage generic protobub messages.
    class ISubscriptionHandler
    {
      /// \brief Destructor
      public: virtual ~ISubscriptionHandler()
      {
      }

      /// \brief Executes the local callback registered for this handler.
      /// \param[in] _topic Topic to be passed to the callback.
      /// \param[in] _msg Protobuf message received.
      /// \return 0 when success.
      public: virtual int RunLocalCallback(const std::string &_topic,
                                           const transport::ProtoMsg &_msg) = 0;

      /// \brief Executes the callback registered for this handler.
      /// \param[in] _topic Topic to be passed to the callback.
      /// \param[in] _data Serialized data received. The data will be used
      /// to compose a specific protobuf message and will be passed to the
      /// callback function.
      /// \return 0 when success.
      public: virtual int RunCallback(const std::string &_topic,
                                      const std::string &_data) = 0;
    };

<<<<<<< HEAD
    /// \brief generic Subscription handler class. It creates subscription
    /// handlers for each specific protobuf messages used.
    template <class T> class SubscriptionHandler
=======
    /// \class SubscriptionHandler SubscriptionHandler.hh
    /// \brief It creates subscription handlers for each specific protobuf
    /// message used.
    template <typename T> class SubscriptionHandler
>>>>>>> 1c5bb6d9
      : public ISubscriptionHandler
    {
      /// \brief Create a specific protobuf message given its serialized data.
      /// \param[in] _data The serialized data.
      /// \return Pointer to the specific protobuf message.
      public: std::shared_ptr<T> CreateMsg(const char *_data)
      {
        // Instantiate a specific protobuf message
        std::shared_ptr<T> msgPtr(new T());

        // Create the message using some serialized data
        msgPtr->ParseFromString(_data);

        return msgPtr;
      }

      /// \brief Set the callback for this handler.
      /// \param[in] _cb The callback.
      public: void SetCallback(
        const std::function<void(const std::string &, const T &)> &_cb)
      {
        this->cb = _cb;
      }

      // Documentation inherited.
      public: int RunLocalCallback(const std::string &_topic,
                                   const transport::ProtoMsg &_msg)
      {
        // Execute the callback (if existing)
        if (this->cb)
        {
          auto msgPtr = google::protobuf::down_cast<const T*>(&_msg);
          this->cb(_topic, *msgPtr);
          return 0;
        }
        else
        {
          std::cerr << "Callback is NULL" << std::endl;
          return -1;
        }
      }

      // Documentation inherited
      public: int RunCallback(const std::string &_topic,
                              const std::string &_data)
      {
        // Instantiate the specific protobuf message associated to this topic.
        auto msg = this->CreateMsg(_data.c_str());

        // Execute the callback (if existing)
        if (this->cb)
        {
          this->cb(_topic, *msg);
          return 0;
        }
        else
        {
          std::cerr << "Callback is NULL" << std::endl;
          return -1;
        }
      }

      /// \brief Callback to the function registered for this handler.
      private: std::function<void(const std::string &, const T &)> cb;
    };
  }
}

#endif<|MERGE_RESOLUTION|>--- conflicted
+++ resolved
@@ -54,16 +54,10 @@
                                       const std::string &_data) = 0;
     };
 
-<<<<<<< HEAD
-    /// \brief generic Subscription handler class. It creates subscription
-    /// handlers for each specific protobuf messages used.
-    template <class T> class SubscriptionHandler
-=======
     /// \class SubscriptionHandler SubscriptionHandler.hh
     /// \brief It creates subscription handlers for each specific protobuf
     /// message used.
     template <typename T> class SubscriptionHandler
->>>>>>> 1c5bb6d9
       : public ISubscriptionHandler
     {
       /// \brief Create a specific protobuf message given its serialized data.
