## Ignition Transport 7

### Ignition Transport 7.X.X

1. Added start of C interface, currently it supports only pub/sub.
   * [Pull request 366](https://bitbucket.org/ignitionrobotics/ign-transport/pull-requests/366)

1. Introduce `IGN_RELAY`.
   * [Pull request 364](https://bitbucket.org/ignitionrobotics/ign-transport/pull-requests/364)

1. Upgrade to ignition-msgs4.
   * [Pull request 371](https://bitbucket.org/ignitionrobotics/ign-transport/pull-requests/371)

## Ignition Transport 6

<<<<<<< HEAD
1. Added a `-n` argument to the echo command line tool, where `-n` can be used
   to specify the number of messages to echo and then exit.
   * [Pull request 367](https://bitbucket.org/ignitionrobotics/ign-transport/pull-requests/367)
=======
### Ignition Transport 6.0.0
>>>>>>> 600bab56

1. Upgrade to proto3, c++17, ignition-cmake2 and ignition-msgs3.
   * [Pull request 312](https://bitbucket.org/ignitionrobotics/ign-transport/pull-requests/312)

## Ignition Transport 5

### Ignition Transport 5.X.X

1. Added support for alternative clock sources during log recording.
   * [Pull request 340](https://bitbucket.org/ignitionrobotics/ign-transport/pull-requests/340)

1. Exposed Log and log Playback time information.
   * [Pull request 342](https://bitbucket.org/ignitionrobotics/ign-transport/pull-requests/342)

1. Added the ability to Seek within the log playback, which makes possible to
   jump to any valid time point of the reproduction.
   * [Pull request 341](https://bitbucket.org/ignitionrobotics/ign-transport/pull-requests/341)

1. Added the ability to Step the advance of the playback from within the log
   replayer.
   * [Pull request 339](https://bitbucket.org/ignitionrobotics/ign-transport/pull-requests/339)

1. Added the ability to Pause/Resume playback from the log replayer.
   * [Pull request 334](https://bitbucket.org/ignitionrobotics/ign-transport/pull-requests/334)

1. Added support for topic remapping when running "ign log playback". Note that
   the string ":=" is not allowed now as part of a partition, namespace or topic
   anymore.
   * [Pull request 331](https://bitbucket.org/ignitionrobotics/ign-transport/pull-requests/331)

1. Added the ability to remap topic names.
   * [Pull request 330](https://bitbucket.org/ignitionrobotics/ign-transport/pull-requests/330)

1. Prevent the log recorder from subscribing to topics that have already
   been added.
   * [Pull request 329](https://bitbucket.org/ignitionrobotics/ign-transport/pull-requests/329)

1. Added log::Recorder::Topics that returns the set of added topics.
   * [Pull request 328](https://bitbucket.org/ignitionrobotics/ign-transport/pull-requests/328)

1. Added log::Recorder::Filename that returns the name of the log file.
   * [Pull request 327](https://bitbucket.org/ignitionrobotics/ign-transport/pull-requests/327)

1. Added a logging tutorial
   * [Pull request 311](https://bitbucket.org/ignitionrobotics/ign-transport/pull-requests/311)

1. Added a migration guide for helping with the transition between major
   versions
   * [Pull request 310](https://bitbucket.org/ignitionrobotics/ign-transport/pull-requests/310)

1. Converted ignition-transport-log into a component
   * [Pull request 298](https://bitbucket.org/ignitionrobotics/ign-transport/pull-requests/298)

1. Added inline versioned namespace to the log library
   * [Pull request 303](https://bitbucket.org/ignitionrobotics/ign-transport/pull-requests/303)

1. Added inline versioned namespace to the main library
   * [Pull request 301](https://bitbucket.org/ignitionrobotics/ign-transport/pull-requests/301)

1. Added --force option to 'ign log record'
   * [Pull request 325](https://bitbucket.org/ignitionrobotics/ign-transport/pull-requests/325)

## Ignition Transport 4

### Ignition Transport 4.X.X

1. Ignore subinterfaces when using determineInterfaces().
    * [Pull request 314](https://bitbucket.org/ignitionrobotics/ign-transport/pull-requests/314)

1. Refactored Playback to return a PlaybackHandle from Start()
   * [Pull request 302](https://bitbucket.org/ignitionrobotics/ign-transport/pull-requests/302)

1. Added command line tool for the logging features
   * [Pull request 276](https://bitbucket.org/ignitionrobotics/ign-transport/pull-requests/276)

1. Added examples using logging features
   * [Pull request 279](https://bitbucket.org/ignitionrobotics/ign-transport/pull-requests/279)

1. Added integration tests for recording
   * [Pull request 275](https://bitbucket.org/ignitionrobotics/ign-transport/pull-requests/275)

1. Added ability to play back ignition transport topics
   * [Pull request 274](https://bitbucket.org/ignitionrobotics/ign-transport/pull-requests/274)

1. Added ability to record ignition transport topics
   * [Pull request 273](https://bitbucket.org/ignitionrobotics/ign-transport/pull-requests/273)

1. Added ability to query log messages by topic name and time received
   * [Pull request 272](https://bitbucket.org/ignitionrobotics/ign-transport/pull-requests/272)

1. Added ability to get all messages from a log file
   * [Pull request 271](https://bitbucket.org/ignitionrobotics/ign-transport/pull-requests/271)

1. Added ability to insert messages into a sqlite3 based log file
   * [Pull request 270](https://bitbucket.org/ignitionrobotics/ign-transport/pull-requests/270)

1. Added TopicUtils::DecomposeFullyQualifiedTopic()
   * [Pull request 269](https://bitbucket.org/ignitionrobotics/ign-transport/pull-requests/269)

### Ignition Transport 4.0.0 (2018-01-XX)

1. Basic authentication for topics.
    * [Pull request 236](https://bitbucket.org/ignitionrobotics/ign-transport/pull-requests/236)

1. Upgrade to ign-cmake.
    * [Pull request 239](https://bitbucket.org/ignitionrobotics/ign-transport/pull-request/239)

1. Added a benchmark program to test latency and throughput.
    * [Pull request 225](https://bitbucket.org/ignitionrobotics/ign-transport/pull-request/225)

1. Support publication and receipt of raw serialized data.
    * [Pull request 251](https://bitbucket.org/ignitionrobotics/ign-transport/pull-request/251)

1. Use zero copy when publishing messages.
    * [Pull request 229](https://bitbucket.org/ignitionrobotics/ign-transport/pull-request/229)

1. Added publishing and receiving messages as raw bytes
    * [Pull request 251](https://bitbucket.org/ignitionrobotics/ign-transport/pull-request/251)

1. Updated service responder callbacks to return a boolean value. The
   existing functions have been deprecated.
    * [Pull request 260](https://bitbucket.org/ignitionrobotics/ign-transport/pull-request/260)
    * [Pull request 228](https://bitbucket.org/ignitionrobotics/ign-transport/pull-request/228)

1. Hide ZMQ from public interfaces
    * [Pull request 224](https://bitbucket.org/ignitionrobotics/ign-transport/pull-request/224)

## Ignition Transport 3

### Ignition Transport 3.X.X



### Ignition Transport 3.1.0 (2017-11-29)

1. Documentation improvements
    * [Pull request 199](https://bitbucket.org/ignitionrobotics/ign-transport/pull-request/199)
    * [Pull request 200](https://bitbucket.org/ignitionrobotics/ign-transport/pull-request/200)
    * [Pull request 203](https://bitbucket.org/ignitionrobotics/ign-transport/pull-request/203)
    * [Pull request 206](https://bitbucket.org/ignitionrobotics/ign-transport/pull-request/206)
    * [Pull request 197](https://bitbucket.org/ignitionrobotics/ign-transport/pull-request/197)
    * [Pull request 219](https://bitbucket.org/ignitionrobotics/ign-transport/pull-request/219)
    * [Issue 63](https://bitbucket.org/ignitionrobotics/ign-transport/issues/63)
    * [Issue 67](https://bitbucket.org/ignitionrobotics/ign-transport/issues/67)

1. Workaround for the ghost Msbuild warning in Jenkins plugin
    * [Pull request 205](https://bitbucket.org/ignitionrobotics/ign-transport/pull-request/205)

1. Added tests for ign.cc
    * [Pull request 209](https://bitbucket.org/ignitionrobotics/ign-transport/pull-request/209)

1. Remove manual setting of flags for dynamic linking of the Windows CRT library
    * [Pull request 210](https://bitbucket.org/ignitionrobotics/ign-transport/pull-request/210)

1. Add BUILD_TESTING CMake option and tests target
    * [Pull request 208](https://bitbucket.org/ignitionrobotics/ign-transport/pull-request/208)

1. Remove unused statement from Header::Unpack
    * [Pull request 212](https://bitbucket.org/ignitionrobotics/ign-transport/pull-request/212)

1. Port cmake fixes from sdformat
    * [Pull request 213](https://bitbucket.org/ignitionrobotics/ign-transport/pull-request/213)

1. Clean up DefaultFlags.cmake
    * [Pull request 214](https://bitbucket.org/ignitionrobotics/ign-transport/pull-request/214)

1. Add the new const methods to overloaded bool operator
    * [Pull request 217](https://bitbucket.org/ignitionrobotics/ign-transport/pull-request/217)

1. SubscriptionHandler.hh fix std::move compiler warning
    * [Pull request 222](https://bitbucket.org/ignitionrobotics/ign-transport/pull-request/222)

1. Fix ign topic|service fails on MacOS X if system integrity protection is enabled
    * [Pull request 227](https://bitbucket.org/ignitionrobotics/ign-transport/pull-request/227)
    * [Issue 72](https://bitbucket.org/ignitionrobotics/ign-transport/issues/72)

### Ignition Transport 3.0.0

1. Added optional message throttling when publishing messages.
    * [Pull request 194](https://bitbucket.org/ignitionrobotics/ign-transport/pull-request/194)

1. Support for an optional MessageInfo parameter in the user callbacks for
   receiving messages. This parameter provides some information about the
   message received (e.g.: topic name).
    * [Pull request 191](https://bitbucket.org/ignitionrobotics/ign-transport/pull-request/191)

1. Added `Node::Publisher::HasConnections` function that can be used to
   check if a Publisher has subscribers.
    * [Pull request 190](https://bitbucket.org/ignitionrobotics/ign-transport/pull-request/190)

1. Add ign topic --echo command line tool.
    * [Pull request 189](https://bitbucket.org/ignitionrobotics/ign-transport/pull-request/189)

1. Support a generic callback signature for receiving messages of any type.
    * [Pull request 188](https://bitbucket.org/ignitionrobotics/ign-transport/pull-request/188)

1. Node::Unadvertise(), Node::Publish() and Node::TopicsAdvertised() removed.
   Node::Advertise() returns a Node::Publisher object that can be used for
   publishing messages. When this object runs out of scope the topic is
   unadvertised.
    * [Pull request 186](https://bitbucket.org/ignitionrobotics/ign-transport/pull-request/186)
    * [Pull request 185](https://bitbucket.org/ignitionrobotics/ign-transport/pull-request/185)
    * [Pull request 184](https://bitbucket.org/ignitionrobotics/ign-transport/pull-request/184)

1. Create AdvertiseMessageOptions and AdvertiseServiceOptions classes.
    * [Pull request 184](https://bitbucket.org/ignitionrobotics/ign-transport/pull-request/184)

1. Subscription options added. The first option is to provide the ability to
   set the received message rate on the subscriber side.
    * [Pull request 174](https://bitbucket.org/ignitionrobotics/ign-transport/pull-request/174)

1. Added ign service --req <args ...> for requesting services using the command line.
    * [Pull request 172](https://bitbucket.org/ignitionrobotics/ign-transport/pull-request/172)

1. Do not allow to advertise a topic that is currently advertised on the same node.
   See [issue #54](https://bitbucket.org/ignitionrobotics/ign-transport/issues/54)
    * [Pull request 169](https://bitbucket.org/ignitionrobotics/ign-transport/pull-request/169)

1. ZeroMQ updated from 3.2.4 to 4.0.4 on Windows.
    * [Pull request 171](https://bitbucket.org/ignitionrobotics/ign-transport/pull-request/171)

## Ignition Transport 2.x

1. Fix issue #55.
    * [Pull request 183](https://bitbucket.org/ignitionrobotics/ign-transport/pull-request/183)

1. Protobuf3 support added.
    * [Pull request 181](https://bitbucket.org/ignitionrobotics/ign-transport/pull-request/181)

1. ZeroMQ updated from 3.2.4 to 4.0.4 on Windows.
    * [Pull request 171](https://bitbucket.org/ignitionrobotics/ign-transport/pull-request/171)

1. Copyright added to `tools/code_check.sh` and `tools/cpplint_to_cppcheckxml.py`
    * [Pull request 168](https://bitbucket.org/ignitionrobotics/ign-transport/pull-request/168)

1. Fix case where `std::bad_function_call` could be thrown.
    * [Pull request 317](https://bitbucket.org/ignitionrobotics/ign-transport/pull-request/317)

### Ignition Transport 2.0.0

1. Move ZMQ initialization from constructor to separate function in
   NodeShared.
    * [Pull request 166](https://bitbucket.org/ignitionrobotics/ign-transport/pull-request/166)

1. `Node::Advertise` returns a publisher id that can be used to publish messages, as an alternative to remembering topic strings.
    * [Pull request 129](https://bitbucket.org/ignitionrobotics/ign-transport/pull-request/129)

## Ignition Transport 1.x

### Ignition Transport 1.2.0

1. Removed duplicate code in NetUtils, and improved speed of DNS lookup
    * [Pull request 128](https://bitbucket.org/ignitionrobotics/ign-transport/pull-request/128)<|MERGE_RESOLUTION|>--- conflicted
+++ resolved
@@ -2,24 +2,22 @@
 
 ### Ignition Transport 7.X.X
 
-1. Added start of C interface, currently it supports only pub/sub.
-   * [Pull request 366](https://bitbucket.org/ignitionrobotics/ign-transport/pull-requests/366)
-
-1. Introduce `IGN_RELAY`.
-   * [Pull request 364](https://bitbucket.org/ignitionrobotics/ign-transport/pull-requests/364)
-
-1. Upgrade to ignition-msgs4.
-   * [Pull request 371](https://bitbucket.org/ignitionrobotics/ign-transport/pull-requests/371)
-
-## Ignition Transport 6
-
-<<<<<<< HEAD
 1. Added a `-n` argument to the echo command line tool, where `-n` can be used
    to specify the number of messages to echo and then exit.
    * [Pull request 367](https://bitbucket.org/ignitionrobotics/ign-transport/pull-requests/367)
-=======
+
+1. Added start of C interface, currently it supports only pub/sub.
+   * [Pull request 366](https://bitbucket.org/ignitionrobotics/ign-transport/pull-requests/366)
+
+1. Introduce `IGN_RELAY`.
+   * [Pull request 364](https://bitbucket.org/ignitionrobotics/ign-transport/pull-requests/364)
+
+1. Upgrade to ignition-msgs4.
+   * [Pull request 371](https://bitbucket.org/ignitionrobotics/ign-transport/pull-requests/371)
+
+## Ignition Transport 6
+
 ### Ignition Transport 6.0.0
->>>>>>> 600bab56
 
 1. Upgrade to proto3, c++17, ignition-cmake2 and ignition-msgs3.
    * [Pull request 312](https://bitbucket.org/ignitionrobotics/ign-transport/pull-requests/312)
