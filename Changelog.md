## Ignition Transport 1.x

<<<<<<< HEAD
1. Fix issue #55.
    * [Pull request 175](https://bitbucket.org/ignitionrobotics/ign-transport/pull-request/175)
=======
1. Do not allow to advertise a topic that is currently advertised on the same node.
   See [issue #54] (https://bitbucket.org/ignitionrobotics/ign-transport/issues/54)
    * [Pull request 180](https://bitbucket.org/ignitionrobotics/ign-transport/pull-request/180)
>>>>>>> 0c56f9c6

### Ignition Transport 1.2.0

1. Removed duplicate code in NetUtils, and improved speed of DNS lookup
    * [Pull request 128](https://bitbucket.org/ignitionrobotics/ign-transport/pull-request/128)<|MERGE_RESOLUTION|>--- conflicted
+++ resolved
@@ -1,13 +1,11 @@
 ## Ignition Transport 1.x
 
-<<<<<<< HEAD
 1. Fix issue #55.
     * [Pull request 175](https://bitbucket.org/ignitionrobotics/ign-transport/pull-request/175)
-=======
+
 1. Do not allow to advertise a topic that is currently advertised on the same node.
    See [issue #54] (https://bitbucket.org/ignitionrobotics/ign-transport/issues/54)
     * [Pull request 180](https://bitbucket.org/ignitionrobotics/ign-transport/pull-request/180)
->>>>>>> 0c56f9c6
 
 ### Ignition Transport 1.2.0
 
