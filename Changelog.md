--- conflicted
+++ resolved
@@ -2,14 +2,12 @@
 
 ### Ignition Transport 5.X.X
 
-<<<<<<< HEAD
 1. Added a logging tutorial
    * [Pull request 311](https://bitbucket.org/ignitionrobotics/ign-transport/pull-requests/311)
-=======
+
 1. Added a migration guide for helping with the transition between major
    versions
    * [Pull request 310](https://bitbucket.org/ignitionrobotics/ign-transport/pull-requests/310)
->>>>>>> b98f9f17
 
 1. Converted ignition-transport-log into a component
    * [Pull request 298](https://bitbucket.org/ignitionrobotics/ign-transport/pull-requests/298)
