--- conflicted
+++ resolved
@@ -1,5 +1,8 @@
+
+add_subdirectory(cmd)
 
 ign_get_libsources_and_unittests(sources gtest_sources)
+list(APPEND sources cmd/LogCommandAPI.cc)
 
 ign_add_component(log SOURCES ${sources} GET_TARGET_NAME log_lib_target)
 
@@ -9,21 +12,7 @@
 # Unit tests
 ign_build_tests(
   TYPE "UNIT"
-<<<<<<< HEAD
   SOURCES ${gtest_sources}
-=======
-  SOURCES
-    Batch_TEST.cc
-    Descriptor_TEST.cc
-    Log_TEST.cc
-    LogCommandAPI_TEST.cc
-    Message_TEST.cc
-    QualifiedTime_TEST.cc
-    QueryOptions_TEST.cc
-    Recorder_TEST.cc
-    Playback_TEST.cc
-    SqlStatement_TEST.cc
->>>>>>> e7b42caf
   LIB_DEPS ${log_lib_target}
   TEST_LIST logging_tests
 )
