--- conflicted
+++ resolved
@@ -512,7 +512,6 @@
 }
 
 //////////////////////////////////////////////////
-<<<<<<< HEAD
 Batch Log::QueryMessages()
 {
   const log::Descriptor *desc = this->Descriptor();
@@ -535,10 +534,7 @@
 }
 
 //////////////////////////////////////////////////
-std::string Log::Version()
-=======
 std::string Log::Version() const
->>>>>>> 8dee7cb4
 {
   if (!this->Valid())
   {
