--- conflicted
+++ resolved
@@ -1,8 +1,3 @@
-<<<<<<< HEAD
-find_package(PkgConfig REQUIRED)
-# First version of SQLite3 with shared-cache for in-memory databases
-pkg_search_module(SQLite3 REQUIRED sqlite3>=3.7.13)
-=======
 
 # TODO: Move this search logic to a find-module when we start to use
 # components from ign-cmake.
@@ -14,7 +9,8 @@
     return()
   endif()
 
-  pkg_search_module(SQLite3 sqlite3>=3.6.19)
+  # First version of SQLite3 with shared-cache for in-memory databases
+  pkg_search_module(SQLite3 REQUIRED sqlite3>=3.7.13)
   if(NOT SQLite3_FOUND)
     message(STATUS "Could not find sqlite3 -- skipping the log component")
     return()
@@ -35,7 +31,6 @@
   endif()
 
 endif()
->>>>>>> 8f250861
 
 set(log_lib_target ${PROJECT_NAME_LOWER}${PROJECT_MAJOR_VERSION}-log)
 
@@ -93,10 +88,6 @@
   ${SQLite3_CFLAGS}
 )
 
-if(MSVC)
-  target_compile_definitions(${log_lib_target} PRIVATE "SQLITE_API=__declspec(dllimport)")
-endif()
-
 # ign_build_tests macro doesn't support building tests in a subfolder
 add_subdirectory(src)
 add_subdirectory(test)
