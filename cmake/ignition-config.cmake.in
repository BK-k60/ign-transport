# - Config file for the @PKG_NAME@ package.
#
# For finding and loading @PKG_NAME@ from your project, type:
#
# find_package(@PROJECT_NAME_LOWER@@PROJECT_MAJOR_VERSION@)
#
# It defines the following variables:
#
#  @PROJECT_NAME_LOWER@@PROJECT_MAJOR_VERSION@_FOUND       - System has @PKG_NAME@.
#  @PKG_NAME@_INCLUDE_DIRS - include directories for @PKG_NAME@ and its dependencies.
#  @PKG_NAME@_LIBRARY_DIRS - Paths in which the linker should search for libraries.
#  @PKG_NAME@_LIBRARIES    - Libraries to link against.
#  @PKG_NAME@_CXX_FLAGS    - Compiler flags for compiling C++ sources.
#  @PKG_NAME@_LDFLAGS      - Linker flags.

include (FindPkgConfig REQUIRED)

if (@PKG_NAME@_CONFIG_INCLUDED)
  return()
endif()
set(@PKG_NAME@_CONFIG_INCLUDED TRUE)

list(APPEND @PKG_NAME@_INCLUDE_DIRS
"@CMAKE_INSTALL_PREFIX@/@CMAKE_INSTALL_INCLUDEDIR@/ignition/@IGN_PROJECT_NAME@@PROJECT_MAJOR_VERSION@")

list(APPEND @PKG_NAME@_LIBRARY_DIRS
"@CMAKE_INSTALL_PREFIX@/@CMAKE_INSTALL_LIBDIR@")

# Visual Studio enables c++11 support by default
if (NOT MSVC)
  list(APPEND @PKG_NAME@_CXX_FLAGS -std=c++14)
endif()
if (${CMAKE_CXX_COMPILER_ID} MATCHES "Clang")
  set(@PKG_NAME@_CXX_FLAGS "${@PKG_NAME@_CXX_FLAGS} -stdlib=libc++")
endif ()

# On Windows we need to link against .lib files with no prefix.
if (WIN32)
  SET(CMAKE_FIND_LIBRARY_PREFIXES "")
  SET(CMAKE_FIND_LIBRARY_SUFFIXES ".lib")
endif()

foreach(lib @PKG_LIBRARIES@)
  set(onelib "${lib}-NOTFOUND")
  find_library(onelib ${lib}
    PATHS "@CMAKE_INSTALL_PREFIX@/@CMAKE_INSTALL_LIBDIR@"
    NO_DEFAULT_PATH
    )
  if(NOT onelib)
    message(FATAL_ERROR "Library '${lib}' in package @PKG_NAME@ is not installed properly")
  endif()
  list(APPEND @PKG_NAME@_LIBRARIES ${onelib})
endforeach()

# Protobuf dependency.
if (NOT Protobuf_FOUND)
  find_package(Protobuf REQUIRED)
endif()
list(APPEND @PKG_NAME@_INCLUDE_DIRS ${PROTOBUF_INCLUDE_DIR})
list(APPEND @PKG_NAME@_LIBRARIES ${PROTOBUF_LIBRARIES})
list(APPEND @PKG_NAME@_LIBRARY_DIRS ${PROTOBUF_LIBRARY_DIR})

# ZeroMQ dependency.
if (NOT ZeroMQ_FOUND)
  if (NOT ZeroMQ_ROOT_DIR)
    set(ZeroMQ_ROOT_DIR "@ZeroMQ_ROOT_DIR@")
  endif()
  include ("@CMAKE_INSTALL_PREFIX@/@CMAKE_INSTALL_LIBDIR@/cmake/@PROJECT_NAME_LOWER@@PROJECT_MAJOR_VERSION@/FindZeroMQ.cmake")
endif()
list(APPEND @PKG_NAME@_INCLUDE_DIRS ${ZeroMQ_INCLUDE_DIRS})
list(APPEND @PKG_NAME@_LIBRARY_DIRS ${ZeroMQ_LIBRARY_DIRS})
list(APPEND @PKG_NAME@_LIBRARIES ${ZeroMQ_LIBRARIES})

# cppzmq dependency.
if (NOT cppzmq_FOUND)
  find_path(cppzmq_INCLUDE_DIRS
            zmq.hpp
            PATHS
              ${ZeroMQ_INCLUDE_DIR}
              ${ZeroMQ_INCLUDEDIR}
              ${CPPZMQ_HEADER_PATH}
              "@CPPZMQ_HEADER_PATH@")
endif()
list(APPEND @PKG_NAME@_INCLUDE_DIRS ${cppzmq_INCLUDE_DIRS})

# uuid dependency.
if (UNIX)
  if (NOT uuid_FOUND)
    pkg_check_modules(uuid uuid)
  endif()
  list(APPEND @PKG_NAME@_INCLUDE_DIRS ${uuid_INCLUDE_DIRS})
  list(APPEND @PKG_NAME@_LIBRARIES ${uuid_LIBRARIES})
  list(APPEND @PKG_NAME@_LIBRARY_DIRS ${uuid_LIBDIR})
endif()

if (MSVC)
  list(APPEND @PKG_NAME@_LIBRARIES Ws2_32.lib Iphlpapi.lib)
endif()

list(APPEND @PKG_NAME@_LDFLAGS -L"@CMAKE_INSTALL_PREFIX@/@CMAKE_INSTALL_LIBDIR@")

#################################################
# Find ign msgs library
find_package(ignition-msgs1 QUIET)
if (NOT ignition-msgs1_FOUND)
  message(FATAL "Looking for ignition-msgs - not found")
else()
  message(STATUS "Looking for ignition-msgs - found")
endif()
list(APPEND @PKG_NAME@_INCLUDE_DIRS ${IGNITION-MSGS_INCLUDE_DIRS})
list(APPEND @PKG_NAME@_LIBRARY_DIRS ${IGNITION-MSGS_LIBRARY_DIRS})
list(APPEND @PKG_NAME@_LIBRARIES ${IGNITION-MSGS_LIBRARIES})

#################################################
# Find ign common library
<<<<<<< HEAD
find_package(ignition-common1 QUIET)
if (NOT ignition-common1_FOUND)
=======
find_package(ignition-common0 QUIET)
if (NOT ignition-common0_FOUND)
>>>>>>> 5b50fe65
  message(FATAL "Looking for ignition-common - not found")
else()
  message(STATUS "Looking for ignition-common - found")
endif()
list(APPEND @PKG_NAME@_INCLUDE_DIRS ${IGNITION-COMMON_INCLUDE_DIRS})
list(APPEND @PKG_NAME@_LIBRARY_DIRS ${IGNITION-COMMON_LIBRARY_DIRS})
list(APPEND @PKG_NAME@_LIBRARIES ${IGNITION-COMMON_LIBRARIES})<|MERGE_RESOLUTION|>--- conflicted
+++ resolved
@@ -113,13 +113,8 @@
 
 #################################################
 # Find ign common library
-<<<<<<< HEAD
-find_package(ignition-common1 QUIET)
-if (NOT ignition-common1_FOUND)
-=======
 find_package(ignition-common0 QUIET)
 if (NOT ignition-common0_FOUND)
->>>>>>> 5b50fe65
   message(FATAL "Looking for ignition-common - not found")
 else()
   message(STATUS "Looking for ignition-common - found")
