--- conflicted
+++ resolved
@@ -98,23 +98,9 @@
 # Find ign msgs library
 find_package(ignition-msgs1 QUIET)
 if (NOT ignition-msgs1_FOUND)
-<<<<<<< HEAD
-  message(STATUS "Looking for ignition-msgs1 - not found, trying ignition-msgs0")
-  find_package(ignition-msgs0 QUIET)
-  if (NOT ignition-msgs0_FOUND)
-    message(FATAL_ERROR "Looking for ignition-msgs1 or ignition-msgs0 - not found")
-  else()
-    set(IGNITION-MSGS_REQUIRED_MAJOR_VERSION 0)
-    message(STATUS "Looking for ignition-msgs0 - found")
-    include_directories(${IGNITION-MSGS_INCLUDE_DIRS})
-    link_directories(${IGNITION-MSGS_LIBRARY_DIRS})
-  endif()
-=======
   message(FATAL_ERROR "Looking for ignition-msgs - not found")
->>>>>>> 217eac0b
 else()
-  message(STATUS "Looking for ignition-msgs1 - found")
-  set(IGNITION-MSGS_REQUIRED_MAJOR_VERSION 1)
+  message(STATUS "Looking for ignition-msgs - found")
   include_directories(${IGNITION-MSGS_INCLUDE_DIRS})
   link_directories(${IGNITION-MSGS_LIBRARY_DIRS})
 endif()
