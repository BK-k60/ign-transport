--- conflicted
+++ resolved
@@ -27,6 +27,9 @@
 endif()
 if (NOT PROTOBUF_PROTOC_EXECUTABLE)
   BUILD_ERROR ("Missing: Google Protobuf Compiler (protobuf-compiler)")
+endif()
+if (NOT PROTOBUF_PROTOC_LIBRARY)
+  BUILD_ERROR ("Missing: Google Protobuf Compiler Library (libprotoc-dev)")
 endif()
 
 include_directories(${PROTOBUF_INCLUDE_DIR})
@@ -64,7 +67,6 @@
 endif()
 
 #################################################
-<<<<<<< HEAD
 # Find uuid
 #  - In UNIX we use uuid library
 #  - In Windows the native RPC call, no dependency needed
@@ -83,19 +85,6 @@
 elseif (MSVC)
   message (STATUS "Using Windows RPC UuidCreate function")
 endif()
-=======
-# Find uuid:
-pkg_check_modules(uuid uuid)
-
-if (NOT uuid_FOUND)
-  message (STATUS "Looking for uuid pkgconfig file - not found")
-  BUILD_ERROR ("uuid not found, Please install uuid")
-else ()
-  message (STATUS "Looking for uuid pkgconfig file - found")
-  include_directories(${uuid_INCLUDE_DIRS})
-  link_directories(${uuid_LIBRARY_DIRS})
-endif ()
->>>>>>> e330d9b5
 
 #################################################
 # Find ifaddrs.h
