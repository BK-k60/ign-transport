--- conflicted
+++ resolved
@@ -27,6 +27,9 @@
 endif()
 if (NOT PROTOBUF_PROTOC_EXECUTABLE)
   BUILD_ERROR ("Missing: Google Protobuf Compiler (protobuf-compiler)")
+endif()
+if (NOT PROTOBUF_PROTOC_LIBRARY)
+  BUILD_ERROR ("Missing: Google Protobuf Compiler Library (libprotoc-dev)")
 endif()
 
 #################################################
@@ -61,36 +64,12 @@
 endif()
 
 #################################################
-<<<<<<< HEAD
 # Find uuid
 #  - In UNIX we use uuid library
 #  - In Windows the native RPC call, no dependency needed
 if (UNIX)
   include (FindPkgConfig REQUIRED)
   pkg_check_modules(uuid uuid)
-=======
-# Find czmq
-# Seems to work fine with 2.2.0 version of czmq in linux but MacOsX needs 3.0.0
-# See: https://bitbucket.org/ignitionrobotics/ign-transport/commits/73be1b2
-if(APPLE)
-  pkg_check_modules(czmq libczmq>=3.0.0)
-else()
-  pkg_check_modules(czmq libczmq>=2.0.0)
-endif()
-
-if (NOT czmq_FOUND)
-  message (STATUS "Looking for czmq pkgconfig file - not found")
-  BUILD_ERROR ("czmq not found, Please install czmq")
-else ()
-  message (STATUS "Looking for czmq pkgconfig file - found")
-  include_directories(${czmq_INCLUDE_DIRS})
-  link_directories(${czmq_LIBRARY_DIRS})
-endif ()
-
-#################################################
-# Find uuid:
-pkg_check_modules(uuid uuid)
->>>>>>> fc5186fb
 
   if (NOT uuid_FOUND)
     message (STATUS "Looking for uuid pkgconfig file - not found")
