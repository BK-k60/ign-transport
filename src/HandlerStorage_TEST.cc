/*
 * Copyright (C) 2014 Open Source Robotics Foundation
 *
 * Licensed under the Apache License, Version 2.0 (the "License");
 * you may not use this file except in compliance with the License.
 * You may obtain a copy of the License at
 *
 *     http://www.apache.org/licenses/LICENSE-2.0
 *
 * Unless required by applicable law or agreed to in writing, software
 * distributed under the License is distributed on an "AS IS" BASIS,
 * WITHOUT WARRANTIES OR CONDITIONS OF ANY KIND, either express or implied.
 * See the License for the specific language governing permissions and
 * limitations under the License.
 *
*/

#include <map>
#include <string>

#include "ignition/transport/HandlerStorage.hh"
#include "ignition/transport/RepHandler.hh"
#include "ignition/transport/SubscriptionHandler.hh"
#include "ignition/transport/TransportTypes.hh"
#include "gtest/gtest.h"
<<<<<<< HEAD
#include "msgs/ign_int.pb.h"
#include "msgs/ign_vector3d.pb.h"
=======

#include "msgs/int.pb.h"
#include "msgs/vector3d.pb.h"
>>>>>>> 0cdba93e

using namespace ignition;

// Global variables used for multiple tests.
std::string topic   = "foo";
std::string nUuid1  = "node-UUID-1";
std::string nUuid2  = "node-UUID-2";
std::string hUuid   = "handler-UUID";
int intResult       = 4;
bool cbExecuted = false;

//////////////////////////////////////////////////
/// \brief Initialize some global variables.
void reset()
{
  cbExecuted = false;
}

//////////////////////////////////////////////////
/// \brief Callback providing a service call.
void cb1(const transport::msgs::IgnVector3d &_req,
  transport::msgs::IgnInt &_rep, bool &_result)
{
  EXPECT_DOUBLE_EQ(_req.x(), 1.0);
  EXPECT_DOUBLE_EQ(_req.y(), 2.0);
  EXPECT_DOUBLE_EQ(_req.z(), 3.0);
  _rep.set_data(intResult);
  _result = true;

  cbExecuted = true;
}

//////////////////////////////////////////////////
/// \brief Check all the methods of the RepStorage helper class.
TEST(RepStorageTest, RepStorageAPI)
{
  transport::IRepHandlerPtr handler;
  std::map<std::string, std::map<std::string, transport::IRepHandlerPtr>> m;
  transport::HandlerStorage<transport::IRepHandler> reps;
  transport::msgs::IgnInt rep1Msg;
  bool result;
  transport::msgs::IgnVector3d reqMsg;
  std::string reqType = reqMsg.GetTypeName();
  std::string rep1Type = rep1Msg.GetTypeName();

  reqMsg.set_x(1.0);
  reqMsg.set_y(2.0);
  reqMsg.set_z(3.0);

  // Check some operations when there is no data stored.
  EXPECT_FALSE(reps.Handlers(topic, m));
  EXPECT_FALSE(reps.FirstHandler(topic, reqType, rep1Type, handler));
  EXPECT_FALSE(reps.Handler(topic, nUuid1, hUuid, handler));
  EXPECT_FALSE(reps.HasHandlersForTopic(topic));
  EXPECT_FALSE(reps.RemoveHandlersForNode(topic, nUuid1));
  EXPECT_FALSE(reps.HasHandlersForNode(topic, nUuid1));

  // Create a REP handler.
  auto rep1HandlerPtr = std::make_shared<transport::RepHandler<
      transport::msgs::IgnVector3d, transport::msgs::IgnInt>>();

  rep1HandlerPtr->SetCallback(cb1);

  // Insert the handler and check operations.
  reps.AddHandler(topic, nUuid1, rep1HandlerPtr);
  EXPECT_TRUE(reps.HasHandlersForTopic(topic));
  EXPECT_TRUE(reps.HasHandlersForNode(topic, nUuid1));
  EXPECT_FALSE(reps.HasHandlersForNode(topic, nUuid2));
  EXPECT_TRUE(reps.FirstHandler(topic, reqType, rep1Type, handler));
  ASSERT_TRUE(handler != NULL);
  std::string handlerUuid = handler->HandlerUuid();
  EXPECT_EQ(handlerUuid, rep1HandlerPtr->HandlerUuid());
  EXPECT_TRUE(reps.Handler(topic, nUuid1, handlerUuid, handler));
  EXPECT_FALSE(reps.Handler(topic, "wrongNodeUuid", handlerUuid, handler));
  EXPECT_FALSE(reps.Handler(topic, nUuid1, "wrongHandlerUuid", handler));
  EXPECT_TRUE(reps.Handlers(topic, m));
  EXPECT_EQ(m.size(), 1u);
  EXPECT_EQ(m.begin()->first, nUuid1);

  reset();

  // Check the handler operations.
  handler = m[nUuid1].begin()->second;
  handler->RunLocalCallback(reqMsg, rep1Msg, result);
  EXPECT_TRUE(cbExecuted);
  EXPECT_EQ(rep1Msg.data(), intResult);
  EXPECT_TRUE(result);

  reset();

  std::string reqSerialized;
  std::string repSerialized;
  EXPECT_TRUE(reqMsg.SerializeToString(&reqSerialized));
  handler->RunCallback(reqSerialized, repSerialized, result);
  EXPECT_TRUE(cbExecuted);
  EXPECT_TRUE(result);
  EXPECT_TRUE(rep1Msg.ParseFromString(repSerialized));
  EXPECT_EQ(rep1Msg.data(), intResult);

  // Create another REP handler without a callback for node1.
  auto rep2HandlerPtr = std::make_shared<transport::RepHandler
      <transport::msgs::IgnInt, transport::msgs::IgnInt>>();

  // Insert the handler.
  reps.AddHandler(topic, nUuid1, rep2HandlerPtr);

  // Create another REP handler without a callback for node1.
  auto rep5HandlerPtr = std::make_shared<transport::RepHandler
      <transport::msgs::IgnInt, transport::msgs::IgnInt>>();

  // Insert the handler.
  reps.AddHandler(topic, nUuid1, rep5HandlerPtr);
  EXPECT_TRUE(reps.RemoveHandler(topic, nUuid1, rep5HandlerPtr->HandlerUuid()));

  // Create a REP handler without a callback for node2.
  auto rep3HandlerPtr = std::make_shared<transport::RepHandler
      <transport::msgs::IgnInt, transport::msgs::IgnInt>>();

  // Insert the handler and check operations.
  reps.AddHandler(topic, nUuid2, rep3HandlerPtr);
  EXPECT_TRUE(reps.HasHandlersForTopic(topic));
  EXPECT_TRUE(reps.HasHandlersForNode(topic, nUuid1));
  EXPECT_TRUE(reps.HasHandlersForNode(topic, nUuid2));
  EXPECT_TRUE(reps.FirstHandler(topic, reqType, rep1Type, handler));
  handlerUuid = rep3HandlerPtr->HandlerUuid();
  EXPECT_TRUE(reps.Handler(topic, nUuid2, handlerUuid, handler));
  EXPECT_EQ(handler->HandlerUuid(), handlerUuid);
  EXPECT_TRUE(reps.Handlers(topic, m));
  EXPECT_EQ(m.size(), 2u);

  reset();

  // Check the handler operations.
  handler = m[nUuid2].begin()->second;
  handler->RunLocalCallback(reqMsg, rep1Msg, result);
  EXPECT_FALSE(cbExecuted);
  EXPECT_FALSE(result);

  reset();

  handler->RunCallback(reqSerialized, repSerialized, result);
  EXPECT_FALSE(cbExecuted);
  EXPECT_FALSE(result);

  // Remove the last REP handler.
  EXPECT_TRUE(reps.RemoveHandler(topic, nUuid2, handler->HandlerUuid()));
  EXPECT_TRUE(reps.HasHandlersForTopic(topic));
  EXPECT_TRUE(reps.HasHandlersForNode(topic, nUuid1));
  EXPECT_FALSE(reps.HasHandlersForNode(topic, nUuid2));
  EXPECT_TRUE(reps.Handlers(topic, m));
  EXPECT_EQ(m.size(), 1u);
  EXPECT_EQ(m.begin()->first, nUuid1);

  reset();

  // Remove all REP handlers for node1.
  EXPECT_TRUE(reps.RemoveHandlersForNode(topic, nUuid1));
  EXPECT_FALSE(reps.Handlers(topic, m));
  EXPECT_FALSE(reps.HasHandlersForTopic(topic));
  EXPECT_FALSE(reps.RemoveHandlersForNode(topic, nUuid1));
  EXPECT_FALSE(reps.HasHandlersForNode(topic, nUuid1));

  // Insert another handler, remove it, and check that the map is empty.
  auto rep4HandlerPtr = std::make_shared <transport::RepHandler
      <transport::msgs::IgnInt, transport::msgs::IgnInt>>();

  // Insert the handler.
  reps.AddHandler(topic, nUuid1, rep3HandlerPtr);
  handlerUuid = rep3HandlerPtr->HandlerUuid();
  EXPECT_TRUE(reps.RemoveHandler(topic, nUuid1, handlerUuid));
  EXPECT_FALSE(reps.HasHandlersForTopic(topic));
  EXPECT_FALSE(reps.HasHandlersForNode(topic, nUuid1));
  EXPECT_FALSE(reps.HasHandlersForNode(topic, nUuid2));
}

//////////////////////////////////////////////////
/// \brief Check that nothing breaks if we add subscription handlers without
/// registering a callback, and then, we try to execute the callback.
TEST(RepStorageTest, SubStorageNoCallbacks)
{
  transport::HandlerStorage<transport::ISubscriptionHandler> subs;
  transport::msgs::IgnInt msg;
  msg.set_data(5);

  // Create a Subscription handler.
  auto sub1HandlerPtr = std::make_shared<transport::SubscriptionHandler
      <transport::msgs::IgnInt>>(nUuid1);

  // Insert the handler and check operations.
  subs.AddHandler(topic, nUuid1, sub1HandlerPtr);

  transport::ISubscriptionHandlerPtr h;
  std::string handlerUuid = sub1HandlerPtr->HandlerUuid();
  EXPECT_TRUE(subs.Handler(topic, nUuid1, handlerUuid, h));
  EXPECT_FALSE(h->RunLocalCallback(msg));

  // Try to retrieve the first callback with an incorrect type.
  transport::ISubscriptionHandlerPtr handler;
  EXPECT_FALSE(subs.FirstHandler(topic, "incorrect type", handler));

  // Now try to retrieve the first callback with the correct type.
  EXPECT_TRUE(subs.FirstHandler(topic, msg.GetTypeName(), handler));

  // Verify the handler.
  EXPECT_EQ(handler->TypeName(), sub1HandlerPtr->TypeName());
  EXPECT_EQ(handler->NodeUuid(), sub1HandlerPtr->NodeUuid());
  EXPECT_EQ(handler->HandlerUuid(), sub1HandlerPtr->HandlerUuid());
}

//////////////////////////////////////////////////
int main(int argc, char **argv)
{
  ::testing::InitGoogleTest(&argc, argv);
  return RUN_ALL_TESTS();
}<|MERGE_RESOLUTION|>--- conflicted
+++ resolved
@@ -23,14 +23,8 @@
 #include "ignition/transport/SubscriptionHandler.hh"
 #include "ignition/transport/TransportTypes.hh"
 #include "gtest/gtest.h"
-<<<<<<< HEAD
 #include "msgs/ign_int.pb.h"
 #include "msgs/ign_vector3d.pb.h"
-=======
-
-#include "msgs/int.pb.h"
-#include "msgs/vector3d.pb.h"
->>>>>>> 0cdba93e
 
 using namespace ignition;
 
@@ -131,23 +125,26 @@
   EXPECT_EQ(rep1Msg.data(), intResult);
 
   // Create another REP handler without a callback for node1.
-  auto rep2HandlerPtr = std::make_shared<transport::RepHandler
-      <transport::msgs::IgnInt, transport::msgs::IgnInt>>();
+  std::shared_ptr<transport::RepHandler<transport::msgs::IgnInt,
+    transport::msgs::IgnInt>> rep2HandlerPtr(new transport::RepHandler
+      <transport::msgs::IgnInt, transport::msgs::IgnInt>());
 
   // Insert the handler.
   reps.AddHandler(topic, nUuid1, rep2HandlerPtr);
 
   // Create another REP handler without a callback for node1.
-  auto rep5HandlerPtr = std::make_shared<transport::RepHandler
-      <transport::msgs::IgnInt, transport::msgs::IgnInt>>();
+  std::shared_ptr<transport::RepHandler<transport::msgs::IgnInt,
+    transport::msgs::IgnInt>> rep5HandlerPtr(new transport::RepHandler
+      <transport::msgs::IgnInt, transport::msgs::IgnInt>());
 
   // Insert the handler.
   reps.AddHandler(topic, nUuid1, rep5HandlerPtr);
   EXPECT_TRUE(reps.RemoveHandler(topic, nUuid1, rep5HandlerPtr->HandlerUuid()));
 
   // Create a REP handler without a callback for node2.
-  auto rep3HandlerPtr = std::make_shared<transport::RepHandler
-      <transport::msgs::IgnInt, transport::msgs::IgnInt>>();
+  std::shared_ptr<transport::RepHandler<transport::msgs::IgnInt,
+    transport::msgs::IgnInt>> rep3HandlerPtr(new transport::RepHandler
+      <transport::msgs::IgnInt, transport::msgs::IgnInt>());
 
   // Insert the handler and check operations.
   reps.AddHandler(topic, nUuid2, rep3HandlerPtr);
@@ -194,8 +191,9 @@
   EXPECT_FALSE(reps.HasHandlersForNode(topic, nUuid1));
 
   // Insert another handler, remove it, and check that the map is empty.
-  auto rep4HandlerPtr = std::make_shared <transport::RepHandler
-      <transport::msgs::IgnInt, transport::msgs::IgnInt>>();
+  std::shared_ptr<transport::RepHandler<transport::msgs::IgnInt,
+    transport::msgs::IgnInt>> rep4HandlerPtr(new transport::RepHandler
+      <transport::msgs::IgnInt, transport::msgs::IgnInt>());
 
   // Insert the handler.
   reps.AddHandler(topic, nUuid1, rep3HandlerPtr);
@@ -216,8 +214,9 @@
   msg.set_data(5);
 
   // Create a Subscription handler.
-  auto sub1HandlerPtr = std::make_shared<transport::SubscriptionHandler
-      <transport::msgs::IgnInt>>(nUuid1);
+  std::shared_ptr<transport::SubscriptionHandler<transport::msgs::IgnInt>>
+    sub1HandlerPtr(new transport::SubscriptionHandler
+      <transport::msgs::IgnInt>(nUuid1));
 
   // Insert the handler and check operations.
   subs.AddHandler(topic, nUuid1, sub1HandlerPtr);
