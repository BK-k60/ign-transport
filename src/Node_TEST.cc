--- conflicted
+++ resolved
@@ -171,17 +171,10 @@
     msg.set_data(data);
 
     // Advertise an illegal topic.
-<<<<<<< HEAD
-    EXPECT_FALSE(this->node->Advertise<transport::msgs::Int>("invalid topic"));
-
-    EXPECT_TRUE(this->node->Advertise<transport::msgs::Int>(topic));
-    EXPECT_TRUE(this->node->Publish(topic, msg));
-=======
-    EXPECT_FALSE(this->node.Advertise("invalid topic"));
-
-    EXPECT_TRUE(this->node.Advertise(topic));
+    EXPECT_FALSE(this->node.Advertise<transport::msgs::Int>("invalid topic"));
+
+    EXPECT_TRUE(this->node.Advertise<transport::msgs::Int>(topic));
     EXPECT_TRUE(this->node.Publish(topic, msg));
->>>>>>> ce233c59
   }
 
   public: void TestServiceCall()
@@ -200,23 +193,18 @@
     // Advertise an illegal service name.
     EXPECT_FALSE(this->node.Advertise("Bad Srv", &MyTestClass::Echo, this));
 
-<<<<<<< HEAD
     // Advertise and request a valid service.
-    EXPECT_TRUE(this->node->Advertise(topic, &MyTestClass::Echo, this));
-    EXPECT_TRUE(this->node->Request(topic, req, timeout, rep, result));
-=======
     EXPECT_TRUE(this->node.Advertise(topic, &MyTestClass::Echo, this));
     EXPECT_TRUE(this->node.Request(topic, req, timeout, rep, result));
->>>>>>> ce233c59
     ASSERT_TRUE(result);
     EXPECT_EQ(rep.data(), data);
 
     this->Reset();
 
     // Service requests with wrong types.
-    EXPECT_FALSE(this->node->Request(topic, req, timeout, wrongRep, result));
-    EXPECT_TRUE(this->node->Request(topic, wrongReq, response));
-    EXPECT_TRUE(this->node->Request(topic, req, wrongResponse));
+    EXPECT_FALSE(this->node.Request(topic, req, timeout, wrongRep, result));
+    EXPECT_TRUE(this->node.Request(topic, wrongReq, response));
+    EXPECT_TRUE(this->node.Request(topic, req, wrongResponse));
     std::this_thread::sleep_for(std::chrono::milliseconds(300));
     EXPECT_FALSE(this->callbackSrvExecuted);
     EXPECT_FALSE(this->wrongCallbackSrvExecuted);
@@ -265,13 +253,8 @@
   transport::msgs::Int msg;
   msg.set_data(data);
 
-<<<<<<< HEAD
-  transport::Node node(partition, ns);
+  transport::Node node;
   EXPECT_TRUE(node.Advertise<transport::msgs::Int>(topic, _sc));
-=======
-  transport::Node node;
-  EXPECT_TRUE(node.Advertise(topic, _sc));
->>>>>>> ce233c59
 
   // Subscribe to a topic in a different thread and wait until the callback is
   // received.
@@ -549,7 +532,7 @@
   wrongMsg.set_y(2);
   wrongMsg.set_z(3);
 
-  transport::Node node(partition, ns);
+  transport::Node node;
 
   EXPECT_TRUE(node.Advertise<transport::msgs::Int>(topic));
 
@@ -808,7 +791,7 @@
   msgV.set_y(2);
   msgV.set_z(3);
 
-  transport::Node node(partition, ns);
+  transport::Node node;
 
   EXPECT_TRUE(node.Advertise<transport::msgs::Int>(topic));
 
@@ -849,7 +832,7 @@
   msgV.set_y(2);
   msgV.set_z(3);
 
-  transport::Node node(partition, ns);
+  transport::Node node;
 
   EXPECT_TRUE(node.Advertise<transport::msgs::Vector3d>(topic));
 
@@ -878,8 +861,8 @@
   transport::msgs::Int msg;
   msg.set_data(data);
 
-  transport::Node node1(partition, ns);
-  transport::Node node2(partition, ns);
+  transport::Node node1;
+  transport::Node node2;
 
   EXPECT_TRUE(node1.Advertise<transport::msgs::Int>(topic));
 
@@ -921,7 +904,7 @@
 
   reset();
 
-  transport::Node node(partition, ns);
+  transport::Node node;
   EXPECT_TRUE(node.Advertise(topic, srvEcho));
 
   // Request an asynchronous service call with wrong type in the request.
@@ -950,7 +933,7 @@
 
   reset();
 
-  transport::Node node(partition, ns);
+  transport::Node node;
   EXPECT_TRUE(node.Advertise(topic, srvEcho));
 
   // Request an asynchronous service call with wrong type in the response.
@@ -978,7 +961,7 @@
 
   req.set_data(data);
 
-  transport::Node node(partition, ns);
+  transport::Node node;
   EXPECT_TRUE(node.Advertise(topic, srvEcho));
 
   // Request service calls with wrong types in the response.
