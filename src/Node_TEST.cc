--- conflicted
+++ resolved
@@ -100,18 +100,15 @@
 
 //////////////////////////////////////////////////
 /// \brief Service call response callback.
-void wrongResponse(const std::string &/*_topic*/,
-  const transport::msgs::Vector3d &/*_rep*/, bool /*_result*/)
+void wrongResponse(const transport::msgs::Vector3d &/*_rep*/, bool /*_result*/)
 {
   wrongResponseExecuted = true;
 }
 
 //////////////////////////////////////////////////
 /// \brief Callback for receiving Vector3d data.
-void cbVector(const std::string &_topic,
-  const transport::msgs::Vector3d &/*_msg*/)
-{
-  EXPECT_EQ(_topic, topic);
+void cbVector(const transport::msgs::Vector3d &/*_msg*/)
+{
   cbVectorExecuted = true;
 }
 
@@ -123,7 +120,8 @@
   /// \brief Class constructor.
   public: MyTestClass()
     : callbackExecuted(false),
-      callbackSrvExecuted(false)
+      callbackSrvExecuted(false),
+      wrongCallbackSrvExecuted(false)
   {
     // Subscribe to an illegal topic.
     EXPECT_FALSE(this->node.Subscribe("Bad Topic", &MyTestClass::Cb, this));
@@ -132,13 +130,8 @@
   }
 
   // Member function used as a callback for responding to a service call.
-<<<<<<< HEAD
-  public: void Echo(const std::string &_topic,
-    const transport::msgs::Int &_req, transport::msgs::Int &_rep, bool &_result)
-=======
   public: void Echo(const transport::msgs::Int &_req,
     transport::msgs::Int &_rep, bool &_result)
->>>>>>> a40b356a
   {
     EXPECT_EQ(_req.data(), data);
     _rep.set_data(_req.data());
@@ -147,20 +140,15 @@
   }
 
   // Member function used as a callback for responding to a service call.
-  public: void WrongEcho(const std::string &/*_topic*/,
-    const transport::msgs::Vector3d &/*_req*/, transport::msgs::Int &/*_rep*/,
-    bool &_result)
+  public: void WrongEcho(const transport::msgs::Vector3d &/*_req*/,
+    transport::msgs::Int &/*_rep*/, bool &_result)
   {
     _result = true;
     this->wrongCallbackSrvExecuted = true;
   }
 
   /// \brief Member function called each time a topic update is received.
-<<<<<<< HEAD
-  public: void Cb(const std::string &_topic, const transport::msgs::Int &_msg)
-=======
   public: void Cb(const transport::msgs::Int &_msg)
->>>>>>> a40b356a
   {
     EXPECT_EQ(_msg.data(), data);
     this->callbackExecuted = true;
@@ -200,6 +188,7 @@
     EXPECT_TRUE(this->node.Request(topic, req, timeout, rep, result));
     ASSERT_TRUE(result);
     EXPECT_EQ(rep.data(), data);
+    EXPECT_TRUE(this->callbackSrvExecuted);
 
     this->Reset();
 
