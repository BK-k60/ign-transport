--- conflicted
+++ resolved
@@ -335,14 +335,10 @@
       {
         ISubscriptionHandlerPtr subscriptionHandlerPtr = handler.second;
         if (subscriptionHandlerPtr)
-<<<<<<< HEAD
         {
           if (subscriptionHandlerPtr->GetTypeName() == msgType)
-            subscriptionHandlerPtr->RunLocalCallback(topic, *recvMsg);
+            subscriptionHandlerPtr->RunLocalCallback(*recvMsg);
         }
-=======
-          subscriptionHandlerPtr->RunLocalCallback(*recvMsg);
->>>>>>> a40b356a
         else
           std::cerr << "Subscription handler is NULL" << std::endl;
       }
