/*
 * Copyright (C) 2014 Open Source Robotics Foundation
 *
 * Licensed under the Apache License, Version 2.0 (the "License");
 * you may not use this file except in compliance with the License.
 * You may obtain a copy of the License at
 *
 *     http://www.apache.org/licenses/LICENSE-2.0
 *
 * Unless required by applicable law or agreed to in writing, software
 * distributed under the License is distributed on an "AS IS" BASIS,
 * WITHOUT WARRANTIES OR CONDITIONS OF ANY KIND, either express or implied.
 * See the License for the specific language governing permissions and
 * limitations under the License.
 *
*/

<<<<<<< HEAD
=======
#ifdef _MSC_VER
# pragma warning(push, 0)
#endif
#include <stdlib.h>
>>>>>>> cd80aa15
#include <zmq.hpp>
#include <chrono>
#include <cstdlib>
#include <iostream>
#include <map>
#include <mutex>
#include <string>
#include <thread>
#include <vector>

#include "ignition/transport/Discovery.hh"
#include "ignition/transport/NodeShared.hh"
#include "ignition/transport/Packet.hh"
#include "ignition/transport/RepHandler.hh"
#include "ignition/transport/ReqHandler.hh"
#include "ignition/transport/SubscriptionHandler.hh"
#include "ignition/transport/TransportTypes.hh"
#include "ignition/transport/Uuid.hh"

#ifdef _MSC_VER
# pragma warning(disable: 4503)
#endif 

using namespace ignition;
using namespace transport;

//////////////////////////////////////////////////
NodeShared *NodeShared::Instance()
{
  static NodeShared instance;
  return &instance;
}

//////////////////////////////////////////////////
NodeShared::NodeShared()
  : verbose(false),
    context(new zmq::context_t(1)),
    publisher(new zmq::socket_t(*context, ZMQ_PUB)),
    subscriber(new zmq::socket_t(*context, ZMQ_SUB)),
    control(new zmq::socket_t(*context, ZMQ_DEALER)),
    requester(new zmq::socket_t(*context, ZMQ_ROUTER)),
    responseReceiver(new zmq::socket_t(*context, ZMQ_ROUTER)),
    replier(new zmq::socket_t(*context, ZMQ_ROUTER)),
    timeout(Timeout),
    exit(false)
{
  // If IGN_VERBOSE=1 enable the verbose mode.
  char *tmp;
#ifdef _MSC_VER
  size_t sz = 0;
  _dupenv_s(&tmp, &sz, "IGN_VERBOSE");
#else
  tmp = std::getenv("IGN_VERBOSE");
#endif
  if (tmp)
    this->verbose = std::string(tmp) == "1";

  char bindEndPoint[1024];

  // My process UUID.
  Uuid uuid;
  this->pUuid = uuid.ToString();

  // Initialize my discovery service.
  this->discovery.reset(new Discovery(this->pUuid, false));

  // Initialize the 0MQ objects.
  try
  {
    // Set the hostname's ip address.
    this->hostAddr = this->discovery->HostAddr();

    // Publisher socket listening in a random port.
    std::string anyTcpEp = "tcp://" + this->hostAddr + ":*";

    int lingerVal = 0;
    this->publisher->setsockopt(ZMQ_LINGER, &lingerVal, sizeof(lingerVal));
    this->publisher->bind(anyTcpEp.c_str());
    size_t size = sizeof(bindEndPoint);
    this->publisher->getsockopt(ZMQ_LAST_ENDPOINT, &bindEndPoint, &size);
    this->myAddress = bindEndPoint;

    // Control socket listening in a random port.
    this->control->bind(anyTcpEp.c_str());
    this->control->getsockopt(ZMQ_LAST_ENDPOINT, &bindEndPoint, &size);
    this->myControlAddress = bindEndPoint;

    // ResponseReceiver socket listening in a random port.
    std::string id = this->responseReceiverId.ToString();
    this->responseReceiver->setsockopt(ZMQ_IDENTITY, id.c_str(), id.size());
    this->responseReceiver->bind(anyTcpEp.c_str());
    this->responseReceiver->getsockopt(ZMQ_LAST_ENDPOINT, &bindEndPoint, &size);
    this->myRequesterAddress = bindEndPoint;

    // Replier socket listening in a random port.
    id = this->replierId.ToString();
    this->replier->setsockopt(ZMQ_IDENTITY, id.c_str(), id.size());
    int RouteOn = 1;
    this->replier->setsockopt(ZMQ_LINGER, &lingerVal, sizeof(lingerVal));
    this->replier->setsockopt(ZMQ_ROUTER_MANDATORY, &RouteOn, sizeof(RouteOn));
    this->replier->bind(anyTcpEp.c_str());
    this->replier->getsockopt(ZMQ_LAST_ENDPOINT, &bindEndPoint, &size);
    this->myReplierAddress = bindEndPoint;

    this->requester->setsockopt(ZMQ_LINGER, &lingerVal, sizeof(lingerVal));
    this->requester->setsockopt(ZMQ_ROUTER_MANDATORY, &RouteOn,
      sizeof(RouteOn));
  }
  catch(const zmq::error_t& ze)
  {
     std::cerr << "NodeShared() Error: " << ze.what() << std::endl;
     std::exit(EXIT_FAILURE);
  }

  if (this->verbose)
  {
    std::cout << "Current host address: " << this->hostAddr << std::endl;
    std::cout << "Process UUID: " << this->pUuid << std::endl;
    std::cout << "Bind at: [" << this->myAddress << "] for pub/sub\n";
    std::cout << "Bind at: [" << this->myControlAddress << "] for control\n";
    std::cout << "Bind at: [" << this->myReplierAddress << "] for srv. calls\n";
    std::cout << "Identity for receiving srv. requests: ["
              << this->replierId.ToString() << "]" << std::endl;
    std::cout << "Identity for receiving srv. responses: ["
              << this->responseReceiverId.ToString() << "]" << std::endl;
  }

  // Start the service thread.
  this->threadReception = std::thread(&NodeShared::RunReceptionTask, this);

#ifdef _WIN32
  this->threadReceptionExiting = false;
  this->threadReception.detach();
#endif

  // Set the callback to notify discovery updates (new topics).
  discovery->ConnectionsCb(&NodeShared::OnNewConnection, this);

  // Set the callback to notify discovery updates (invalid topics).
  discovery->DisconnectionsCb(&NodeShared::OnNewDisconnection, this);

  // Set the callback to notify svc discovery updates (new services).
  discovery->ConnectionsSrvCb(&NodeShared::OnNewSrvConnection, this);

  // Set the callback to notify svc discovery updates (invalid services).
  discovery->DisconnectionsSrvCb(&NodeShared::OnNewSrvDisconnection, this);

  // Start the discovery service.
  discovery->Start();
}

//////////////////////////////////////////////////
NodeShared::~NodeShared()
{
  // Tell the service thread to terminate.
  this->exitMutex.lock();
  this->exit = true;
  this->exitMutex.unlock();

  // Don't join on Windows, because it can hang when this object
  // is destructed on process exit (e.g., when it's a global static).
  // I think that it's due to this bug:
  // https://connect.microsoft.com/VisualStudio/feedback/details/747145/std-thread-join-hangs-if-called-after-main-exits-when-using-vs2012-rc
#ifndef _WIN32
  // Wait for the service thread before exit.
  if (this->threadReception.joinable())
    this->threadReception.join();

  // We explicitly destroy the ZMQ socket before destroying the ZMQ context.
  publisher.reset();
  subscriber.reset();
  control.reset();
  requester.reset();
  responseReceiver.reset();
  replier.reset();
  delete this->context;
#else
  bool exitLoop = false;
  while (!exitLoop)
  {
    std::lock_guard<std::mutex> lock(this->exitMutex);
    {
      if (this->threadReceptionExiting)
        exitLoop = true;
    }
    std::this_thread::sleep_for(std::chrono::milliseconds(50));
  }

  // We intentionally don't destroy the context in Windows.
  // For some reason, when MATLAB deallocates the MEX file makes the context
  // destructor to hang (probably waiting for ZMQ sockets to terminate).
  // ToDo: Fix it.
#endif
}

//////////////////////////////////////////////////
void NodeShared::RunReceptionTask()
{
  bool exitLoop = false;
  while (!exitLoop)
  {
    // Poll socket for a reply, with timeout.
    zmq::pollitem_t items[] =
    {
      {static_cast<void*>(*this->subscriber), 0, ZMQ_POLLIN, 0},
      {static_cast<void*>(*this->control), 0, ZMQ_POLLIN, 0},
      {static_cast<void*>(*this->replier), 0, ZMQ_POLLIN, 0},
      {static_cast<void*>(*this->responseReceiver), 0, ZMQ_POLLIN, 0}
    };
    zmq::poll(&items[0], sizeof(items) / sizeof(items[0]), this->timeout);

    //  If we got a reply, process it.
    if (items[0].revents & ZMQ_POLLIN)
      this->RecvMsgUpdate();
    if (items[1].revents & ZMQ_POLLIN)
      this->RecvControlUpdate();
    if (items[2].revents & ZMQ_POLLIN)
      this->RecvSrvRequest();
    if (items[3].revents & ZMQ_POLLIN)
      this->RecvSrvResponse();

    // Is it time to exit?
    {
      std::lock_guard<std::mutex> lock(this->exitMutex);
      if (this->exit)
        exitLoop = true;
    }
  }
#ifdef _WIN32
  std::lock_guard<std::mutex> lock(this->exitMutex);
  {
    this->threadReceptionExiting = true;
  }
#endif
}

//////////////////////////////////////////////////
bool NodeShared::Publish(const std::string &_topic, const std::string &_data,
  const std::string &_msgType)
{
  try
  {
    zmq::message_t msg;
    msg.rebuild(_topic.size());
    memcpy(msg.data(), _topic.data(), _topic.size());
    this->publisher->send(msg, ZMQ_SNDMORE);

    msg.rebuild(this->myAddress.size());
    memcpy(msg.data(), this->myAddress.data(), this->myAddress.size());
    this->publisher->send(msg, ZMQ_SNDMORE);

    msg.rebuild(_data.size());
    memcpy(msg.data(), _data.data(), _data.size());
    this->publisher->send(msg, ZMQ_SNDMORE);

    msg.rebuild(_msgType.size());
    memcpy(msg.data(), _msgType.data(), _msgType.size());
    this->publisher->send(msg, 0);
  }
  catch(const zmq::error_t& ze)
  {
     std::cerr << "NodeShared::Publish() Error: " << ze.what() << std::endl;
     return false;
  }

  return true;
}

//////////////////////////////////////////////////
void NodeShared::RecvMsgUpdate()
{
  std::lock_guard<std::recursive_mutex> lock(this->mutex);

  zmq::message_t msg(0);
  std::string topic;
  // std::string sender;
  std::string data;
  std::string msgType;

  try
  {
    if (!this->subscriber->recv(&msg, 0))
      return;
    topic = std::string(reinterpret_cast<char *>(msg.data()), msg.size());

    // ToDo(caguero): Use this as extra metadata for the subscriber.
    if (!this->subscriber->recv(&msg, 0))
      return;
    // sender = std::string(reinterpret_cast<char *>(msg.data()), msg.size());

    if (!this->subscriber->recv(&msg, 0))
      return;
    data = std::string(reinterpret_cast<char *>(msg.data()), msg.size());

    if (!this->subscriber->recv(&msg, 0))
      return;
    msgType = std::string(reinterpret_cast<char *>(msg.data()), msg.size());
  }
  catch(const zmq::error_t &_error)
  {
    std::cout << "Error: " << _error.what() << std::endl;
    return;
  }

  // Execute the callbacks registered.
  std::map<std::string, ISubscriptionHandler_M> handlers;
  if (this->localSubscriptions.Handlers(topic, handlers))
  {
    // Get the first handler.
    ISubscriptionHandlerPtr firstSubscriberPtr;
    if (!this->localSubscriptions.FirstHandler(topic, msgType,
          firstSubscriberPtr))
    {
      std::cerr << "I couldn't find a subscriber. This should never happen."
                << std::endl;
      return;
    }

    // Create the message.
    auto recvMsg = firstSubscriberPtr->CreateMsg(data);

    for (const auto &node : handlers)
    {
      for (const auto &handler : node.second)
      {
        ISubscriptionHandlerPtr subscriptionHandlerPtr = handler.second;
        if (subscriptionHandlerPtr)
        {
          if (subscriptionHandlerPtr->TypeName() == msgType)
            subscriptionHandlerPtr->RunLocalCallback(*recvMsg);
        }
        else
          std::cerr << "Subscription handler is NULL" << std::endl;
      }
    }
  }
  else
    std::cerr << "I am not subscribed to topic [" << topic << "]" << std::endl;
}

//////////////////////////////////////////////////
void NodeShared::RecvControlUpdate()
{
  std::lock_guard<std::recursive_mutex> lock(this->mutex);

  zmq::message_t msg(0);
  std::string topic;
  std::string procUuid;
  std::string nodeUuid;
  std::string data;

  try
  {
    if (!this->control->recv(&msg, 0))
      return;
    topic = std::string(reinterpret_cast<char *>(msg.data()), msg.size());

    if (!this->control->recv(&msg, 0))
      return;
    procUuid = std::string(reinterpret_cast<char *>(msg.data()), msg.size());

    if (!this->control->recv(&msg, 0))
      return;
    nodeUuid = std::string(reinterpret_cast<char *>(msg.data()), msg.size());

    if (!this->control->recv(&msg, 0))
      return;
    data = std::string(reinterpret_cast<char *>(msg.data()), msg.size());
  }
  catch(const zmq::error_t &_error)
  {
    std::cerr << "NodeShared::RecvControlUpdate() error: "
              << _error.what() << std::endl;
    return;
  }

  if (std::stoi(data) == NewConnection)
  {
    if (this->verbose)
    {
      std::cout << "Registering a new remote connection" << std::endl;
      std::cout << "\tProc UUID: [" << procUuid << "]\n";
      std::cout << "\tNode UUID: [" << nodeUuid << "]\n";
    }

    // Register that we have another remote subscriber.
    MessagePublisher remoteNode(topic, "", "", procUuid, nodeUuid, Scope_t::ALL,
      "");
    this->remoteSubscribers.AddPublisher(remoteNode);
  }
  else if (std::stoi(data) == EndConnection)
  {
    if (this->verbose)
    {
      std::cout << "Registering the end of a remote connection" << std::endl;
      std::cout << "\tProc UUID: " << procUuid << std::endl;
      std::cout << "\tNode UUID: [" << nodeUuid << "]\n";
    }

    // Delete a remote subscriber.
    this->remoteSubscribers.DelPublisherByNode(topic, procUuid, nodeUuid);
  }
}

//////////////////////////////////////////////////
void NodeShared::RecvSrvRequest()
{
  std::lock_guard<std::recursive_mutex> lock(this->mutex);

  if (verbose)
    std::cout << "Message received requesting a service call" << std::endl;

  zmq::message_t msg(0);
  std::string topic;
  std::string sender;
  std::string nodeUuid;
  std::string reqUuid;
  std::string req;
  std::string rep;
  std::string resultStr;
  std::string dstId;
  std::string reqType;
  std::string repType;

  try
  {
    if (!this->replier->recv(&msg, 0))
      return;

    if (!this->replier->recv(&msg, 0))
      return;
    topic = std::string(reinterpret_cast<char *>(msg.data()), msg.size());

    if (!this->replier->recv(&msg, 0))
      return;
    sender = std::string(reinterpret_cast<char *>(msg.data()), msg.size());

    if (!this->replier->recv(&msg, 0))
      return;
    dstId = std::string(reinterpret_cast<char *>(msg.data()), msg.size());

    if (!this->replier->recv(&msg, 0))
      return;
    nodeUuid = std::string(reinterpret_cast<char *>(msg.data()), msg.size());

    if (!this->replier->recv(&msg, 0))
      return;
    reqUuid = std::string(reinterpret_cast<char *>(msg.data()), msg.size());

    if (!this->replier->recv(&msg, 0))
      return;
    req = std::string(reinterpret_cast<char *>(msg.data()), msg.size());

    if (!this->replier->recv(&msg, 0))
      return;
    reqType = std::string(reinterpret_cast<char *>(msg.data()), msg.size());

    if (!this->replier->recv(&msg, 0))
      return;
    repType = std::string(reinterpret_cast<char *>(msg.data()), msg.size());
  }
  catch(const zmq::error_t &_error)
  {
    std::cerr << "NodeShared::RecvSrvRequest() error parsing request: "
              << _error.what() << std::endl;
    return;
  }

  // Get the REP handler.
  IRepHandlerPtr repHandler;
  if (this->repliers.FirstHandler(topic, reqType, repType, repHandler))
  {
    bool result;
    // Run the service call and get the results.
    repHandler->RunCallback(req, rep, result);

    if (result)
      resultStr = "1";
    else
      resultStr = "0";

    // I am still not connected to this address.
    if (std::find(this->srvConnections.begin(), this->srvConnections.end(),
          sender) == this->srvConnections.end())
    {
      this->replier->connect(sender.c_str());
      this->srvConnections.push_back(sender);
      std::this_thread::sleep_for(std::chrono::milliseconds(100));

      if (this->verbose)
      {
        std::cout << "\t* Connected to [" << sender
                  << "] for sending a response" << std::endl;
      }
    }

    // Send the reply.
    try
    {
      zmq::message_t response;

      response.rebuild(dstId.size());
      memcpy(response.data(), dstId.data(), dstId.size());
      this->replier->send(response, ZMQ_SNDMORE);

      response.rebuild(topic.size());
      memcpy(response.data(), topic.data(), topic.size());
      this->replier->send(response, ZMQ_SNDMORE);

      response.rebuild(nodeUuid.size());
      memcpy(response.data(), nodeUuid.data(), nodeUuid.size());
      this->replier->send(response, ZMQ_SNDMORE);

      response.rebuild(reqUuid.size());
      memcpy(response.data(), reqUuid.data(), reqUuid.size());
      this->replier->send(response, ZMQ_SNDMORE);

      response.rebuild(rep.size());
      memcpy(response.data(), rep.data(), rep.size());
      this->replier->send(response, ZMQ_SNDMORE);

      response.rebuild(resultStr.size());
      memcpy(response.data(), resultStr.data(), resultStr.size());
      this->replier->send(response, 0);
    }
    catch(const zmq::error_t &_error)
    {
      std::cerr << "NodeShared::RecvSrvRequest() error sending response: "
                << _error.what() << std::endl;
      return;
    }
  }
  // else
  //  std::cerr << "I do not have a service call registered for topic ["
  //            << topic << "]\n";
}

//////////////////////////////////////////////////
void NodeShared::RecvSrvResponse()
{
  std::lock_guard<std::recursive_mutex> lock(this->mutex);

  if (verbose)
    std::cout << "Message received containing a service call REP" << std::endl;

  zmq::message_t msg(0);
  std::string topic;
  std::string nodeUuid;
  std::string reqUuid;
  std::string rep;
  std::string resultStr;
  bool result;

  try
  {
    if (!this->responseReceiver->recv(&msg, 0))
      return;

    if (!this->responseReceiver->recv(&msg, 0))
      return;
    topic = std::string(reinterpret_cast<char *>(msg.data()), msg.size());

    if (!this->responseReceiver->recv(&msg, 0))
      return;
    nodeUuid = std::string(reinterpret_cast<char *>(msg.data()), msg.size());

    if (!this->responseReceiver->recv(&msg, 0))
      return;
    reqUuid = std::string(reinterpret_cast<char *>(msg.data()), msg.size());

    if (!this->responseReceiver->recv(&msg, 0))
      return;
    rep = std::string(reinterpret_cast<char *>(msg.data()), msg.size());

    if (!this->responseReceiver->recv(&msg, 0))
      return;
    resultStr = std::string(reinterpret_cast<char *>(msg.data()), msg.size());
    result = resultStr == "1";
  }
  catch(const zmq::error_t &_error)
  {
    std::cerr << "NodeShared::RecvSrvResponse() error: "
              << _error.what() << std::endl;
    return;
  }

  IReqHandlerPtr reqHandlerPtr;
  if (this->requests.Handler(topic, nodeUuid, reqUuid, reqHandlerPtr))
  {
    // Notify the result.
    reqHandlerPtr->NotifyResult(rep, result);

    // Remove the handler.
    if (!this->requests.RemoveHandler(topic, nodeUuid, reqUuid))
    {
      std::cerr << "NodeShare::RecvSrvResponse(): "
                << "Error removing request handler" << std::endl;
    }
  }
  else
  {
    std::cerr << "Received a service call response but I don't have a handler"
              << " for it" << std::endl;
  }
}

//////////////////////////////////////////////////
void NodeShared::SendPendingRemoteReqs(const std::string &_topic,
  const std::string &_reqType, const std::string &_repType)
{
  std::string responserAddr;
  std::string responserId;
  SrvAddresses_M addresses;
  this->discovery->SrvPublishers(_topic, addresses);
  if (addresses.empty())
    return;

  // Find a publisher that offers this service with a particular pair of REQ/REP
  // types.
  bool found = false;
  for (auto &proc : addresses)
  {
    auto &v = proc.second;
    for (auto &pub : v)
    {
      if (pub.ReqTypeName() == _reqType && pub.RepTypeName() == _repType)
      {
        found = true;
        responserAddr = pub.Addr();
        responserId = pub.SocketId();
        break;
      }
    }
    if (found)
      break;
  }

  if (!found)
    return;

  if (verbose)
  {
    std::cout << "Found a service call responser at ["
              << responserAddr << "]" << std::endl;
  }

  // Send all the pending REQs.
  IReqHandler_M reqs;
  if (!this->requests.Handlers(_topic, reqs))
    return;

  for (auto &node : reqs)
  {
    for (auto &req : node.second)
    {
      // Check if this service call has been already requested.
      if (req.second->Requested())
        continue;

      // Check that the pending service call has types that match the responser.
      if (req.second->ReqTypeName() != _reqType ||
          req.second->RepTypeName() != _repType)
      {
        continue;
      }

      // Mark the handler as requested.
      req.second->Requested(true);

      std::string data;
      if (!req.second->Serialize(data))
        continue;

      auto nodeUuid = req.second->NodeUuid();
      auto reqUuid = req.second->HandlerUuid();

      try
      {
        zmq::message_t msg;

        msg.rebuild(responserId.size());
        memcpy(msg.data(), responserId.data(), responserId.size());
        this->requester->send(msg, ZMQ_SNDMORE);

        msg.rebuild(_topic.size());
        memcpy(msg.data(), _topic.data(), _topic.size());
        this->requester->send(msg, ZMQ_SNDMORE);

        msg.rebuild(this->myRequesterAddress.size());
        memcpy(msg.data(), this->myRequesterAddress.data(),
          this->myRequesterAddress.size());
        this->requester->send(msg, ZMQ_SNDMORE);

        std::string myId = this->responseReceiverId.ToString();
        msg.rebuild(myId.size());
        memcpy(msg.data(), myId.data(), myId.size());
        this->requester->send(msg, ZMQ_SNDMORE);

        msg.rebuild(nodeUuid.size());
        memcpy(msg.data(), nodeUuid.data(), nodeUuid.size());
        this->requester->send(msg, ZMQ_SNDMORE);

        msg.rebuild(reqUuid.size());
        memcpy(msg.data(), reqUuid.data(), reqUuid.size());
        this->requester->send(msg, ZMQ_SNDMORE);

        msg.rebuild(data.size());
        memcpy(msg.data(), data.data(), data.size());
        this->requester->send(msg, ZMQ_SNDMORE);

        msg.rebuild(_reqType.size());
        memcpy(msg.data(), _reqType.data(), _reqType.size());
        this->requester->send(msg, ZMQ_SNDMORE);

        msg.rebuild(_repType.size());
        memcpy(msg.data(), _repType.data(), _repType.size());
        this->requester->send(msg, 0);
      }
      catch(const zmq::error_t& /*ze*/)
      {
        // Debug output.
        // std::cerr << "Error connecting [" << ze.what() << "]\n";
      }
    }
  }
}

//////////////////////////////////////////////////
void NodeShared::OnNewConnection(const MessagePublisher &_pub)
{
  std::lock_guard<std::recursive_mutex> lock(this->mutex);

  std::string topic = _pub.Topic();
  std::string addr = _pub.Addr();
  std::string ctrl = _pub.Ctrl();
  std::string procUuid = _pub.PUuid();

  if (this->verbose)
  {
    std::cout << "Connection callback" << std::endl;
    std::cout << _pub;
  }

  // Check if we are interested in this topic.
  if (this->localSubscriptions.HasHandlersForTopic(topic) &&
      this->pUuid.compare(procUuid) != 0)
  {
    try
    {
      // I am not connected to the process.
      if (!this->connections.HasPublisher(addr))
        this->subscriber->connect(addr.c_str());

      // Add a new filter for the topic.
      this->subscriber->setsockopt(ZMQ_SUBSCRIBE, topic.data(), topic.size());

      // Register the new connection with the publisher.
      this->connections.AddPublisher(_pub);

      // Send a message to the publisher's control socket to notify it
      // about all my remoteSubscribers.
      zmq::socket_t socket(*this->context, ZMQ_DEALER);

      if (this->verbose)
      {
        std::cout << "\t* Connected to [" << addr << "] for data\n";
        std::cout << "\t* Connected to [" << ctrl << "] for control\n";
      }

      int lingerVal = 300;
      socket.setsockopt(ZMQ_LINGER, &lingerVal, sizeof(lingerVal));
      socket.connect(ctrl.c_str());

      std::this_thread::sleep_for(std::chrono::milliseconds(300));

      std::map<std::string, ISubscriptionHandler_M> handlers;
      if (this->localSubscriptions.Handlers(topic, handlers))
      {
        for (auto &node : handlers)
        {
          for (auto &handler : node.second)
          {
            if (handler.second->TypeName() != _pub.MsgTypeName())
              continue;

            std::string nodeUuid = handler.second->NodeUuid();

            zmq::message_t msg;
            msg.rebuild(topic.size());
            memcpy(msg.data(), topic.data(), topic.size());
            socket.send(msg, ZMQ_SNDMORE);

            msg.rebuild(this->pUuid.size());
            memcpy(msg.data(), this->pUuid.data(), this->pUuid.size());
            socket.send(msg, ZMQ_SNDMORE);

            msg.rebuild(nodeUuid.size());
            memcpy(msg.data(), nodeUuid.data(), nodeUuid.size());
            socket.send(msg, ZMQ_SNDMORE);

            std::string data = std::to_string(NewConnection);
            msg.rebuild(data.size());
            memcpy(msg.data(), data.data(), data.size());
            socket.send(msg, 0);
          }
        }
      }
    }
    // The remote node might not be available when we are connecting.
    catch(const zmq::error_t& /*ze*/)
    {
    }
  }
}

//////////////////////////////////////////////////
void NodeShared::OnNewDisconnection(const MessagePublisher &_pub)
{
  std::lock_guard<std::recursive_mutex> lock(this->mutex);

  std::string topic = _pub.Topic();
  std::string procUuid = _pub.PUuid();
  std::string nUuid = _pub.NUuid();

  if (this->verbose)
  {
    std::cout << "New disconnection detected " << std::endl;
    std::cout << "\tProcess UUID: " << procUuid << std::endl;
  }

  // A remote subscriber[s] has been disconnected.
  if (topic != "" && nUuid != "")
  {
    this->remoteSubscribers.DelPublisherByNode(topic, procUuid, nUuid);

    MessagePublisher connection;
    if (!this->connections.Publisher(topic, procUuid, nUuid, connection))
      return;

    // Disconnect from a publisher's socket.
    // for (const auto &connection : this->connections[procUuid])
    //   this->subscriber->disconnect(connection.addr.c_str());
    this->subscriber->disconnect(connection.Addr().c_str());

    // I am no longer connected.
    this->connections.DelPublisherByNode(topic, procUuid, nUuid);
  }
  else
  {
    this->remoteSubscribers.DelPublishersByProc(procUuid);

    MsgAddresses_M info;
    if (!this->connections.Publishers(topic, info))
      return;

    // Disconnect from all the connections of that publisher.
    for (auto &connection : info[procUuid])
      this->subscriber->disconnect(connection.Addr().c_str());

    // Remove all the connections from the process disonnected.
    this->connections.DelPublishersByProc(procUuid);
  }
}

//////////////////////////////////////////////////
void NodeShared::OnNewSrvConnection(const ServicePublisher &_pub)
{
  std::string topic = _pub.Topic();
  std::string addr = _pub.Addr();
  std::string reqType = _pub.ReqTypeName();
  std::string repType = _pub.RepTypeName();

  std::lock_guard<std::recursive_mutex> lock(this->mutex);

  if (this->verbose)
  {
    std::cout << "Service call connection callback" << std::endl;
    std::cout << _pub;
  }

  // I am still not connected to this address.
  if (std::find(this->srvConnections.begin(), this->srvConnections.end(),
        addr) == this->srvConnections.end())
  {
    this->requester->connect(addr.c_str());
    this->srvConnections.push_back(addr);
    std::this_thread::sleep_for(std::chrono::milliseconds(300));
    if (this->verbose)
    {
      std::cout << "\t* Connected to [" << addr
                << "] for service requests" << std::endl;
    }
  }

  // Check if there's a pending service request with this specific combination
  // of request and response types.
  IReqHandlerPtr handler;
  if (this->requests.FirstHandler(topic, reqType, repType, handler))
  {
    // Request all pending service calls for this topic and req/rep types.
    this->SendPendingRemoteReqs(topic, reqType, repType);
  }
}

//////////////////////////////////////////////////
void NodeShared::OnNewSrvDisconnection(const ServicePublisher &_pub)
{
  std::string addr = _pub.Addr();

  std::lock_guard<std::recursive_mutex> lock(this->mutex);

  // Remove the address from the list of connected addresses.
  this->srvConnections.erase(std::remove(std::begin(this->srvConnections),
    std::end(this->srvConnections), addr.c_str()),
    std::end(this->srvConnections));

  if (this->verbose)
  {
    std::cout << "Service call disconnection callback" << std::endl;
    std::cout << _pub;
  }
}<|MERGE_RESOLUTION|>--- conflicted
+++ resolved
@@ -15,13 +15,7 @@
  *
 */
 
-<<<<<<< HEAD
-=======
-#ifdef _MSC_VER
-# pragma warning(push, 0)
-#endif
 #include <stdlib.h>
->>>>>>> cd80aa15
 #include <zmq.hpp>
 #include <chrono>
 #include <cstdlib>
