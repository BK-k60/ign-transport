/*
 * Copyright (C) 2014 Open Source Robotics Foundation
 *
 * Licensed under the Apache License, Version 2.0 (the "License");
 * you may not use this file except in compliance with the License.
 * You may obtain a copy of the License at
 *
 *     http://www.apache.org/licenses/LICENSE-2.0
 *
 * Unless required by applicable law or agreed to in writing, software
 * distributed under the License is distributed on an "AS IS" BASIS,
 * WITHOUT WARRANTIES OR CONDITIONS OF ANY KIND, either express or implied.
 * See the License for the specific language governing permissions and
 * limitations under the License.
 *
*/

#ifdef _MSC_VER
# pragma warning(push, 0)
#endif
#include <zmq.hpp>
#include <chrono>
#include <cstdlib>
#include <iostream>
#include <map>
#include <mutex>
#include <string>
#include <thread>
#include <vector>
#ifdef _MSC_VER
# pragma warning(pop)
#endif
#include "ignition/transport/Discovery.hh"
#include "ignition/transport/NodeShared.hh"
#include "ignition/transport/Packet.hh"
#include "ignition/transport/RepHandler.hh"
#include "ignition/transport/ReqHandler.hh"
#include "ignition/transport/SubscriptionHandler.hh"
#include "ignition/transport/TransportTypes.hh"
#include "ignition/transport/Uuid.hh"

using namespace ignition;
using namespace transport;

//////////////////////////////////////////////////
NodeShared *NodeShared::GetInstance()
{
  static NodeShared instance;
  return &instance;
}

//////////////////////////////////////////////////
NodeShared::NodeShared()
  : verbose(false),
    context(new zmq::context_t(1)),
    publisher(new zmq::socket_t(*context, ZMQ_PUB)),
    subscriber(new zmq::socket_t(*context, ZMQ_SUB)),
    control(new zmq::socket_t(*context, ZMQ_DEALER)),
    requester(new zmq::socket_t(*context, ZMQ_ROUTER)),
    responseReceiver(new zmq::socket_t(*context, ZMQ_ROUTER)),
    replier(new zmq::socket_t(*context, ZMQ_ROUTER)),
    timeout(Timeout),
    exit(false)
{
  // If IGN_VERBOSE=1 enable the verbose mode.
  char const *tmp = std::getenv("IGN_VERBOSE");
  if (tmp)
    this->verbose = std::string(tmp) == "1";

  char bindEndPoint[1024];

  // My process UUID.
  Uuid uuid;
  this->pUuid = uuid.ToString();

  // Initialize my discovery service.
  this->discovery.reset(new Discovery(this->pUuid, false));

  // Initialize the 0MQ objects.
  try
  {
    // Set the hostname's ip address.
    this->hostAddr = this->discovery->HostAddr();

    // Publisher socket listening in a random port.
    std::string anyTcpEp = "tcp://" + this->hostAddr + ":*";

    int lingerVal = 0;
    this->publisher->setsockopt(ZMQ_LINGER, &lingerVal, sizeof(lingerVal));
    this->publisher->bind(anyTcpEp.c_str());
    size_t size = sizeof(bindEndPoint);
    this->publisher->getsockopt(ZMQ_LAST_ENDPOINT, &bindEndPoint, &size);
    this->myAddress = bindEndPoint;

    // Control socket listening in a random port.
    this->control->bind(anyTcpEp.c_str());
    this->control->getsockopt(ZMQ_LAST_ENDPOINT, &bindEndPoint, &size);
    this->myControlAddress = bindEndPoint;

    // ResponseReceiver socket listening in a random port.
    std::string id = this->responseReceiverId.ToString();
    this->responseReceiver->setsockopt(ZMQ_IDENTITY, id.c_str(), id.size());
    this->responseReceiver->bind(anyTcpEp.c_str());
    this->responseReceiver->getsockopt(ZMQ_LAST_ENDPOINT, &bindEndPoint, &size);
    this->myRequesterAddress = bindEndPoint;

    // Replier socket listening in a random port.
    id = this->replierId.ToString();
    this->replier->setsockopt(ZMQ_IDENTITY, id.c_str(), id.size());
    int RouteOn = 1;
    this->replier->setsockopt(ZMQ_LINGER, &lingerVal, sizeof(lingerVal));
    this->replier->setsockopt(ZMQ_ROUTER_MANDATORY, &RouteOn, sizeof(RouteOn));
    this->replier->bind(anyTcpEp.c_str());
    this->replier->getsockopt(ZMQ_LAST_ENDPOINT, &bindEndPoint, &size);
    this->myReplierAddress = bindEndPoint;

    this->requester->setsockopt(ZMQ_LINGER, &lingerVal, sizeof(lingerVal));
    this->requester->setsockopt(ZMQ_ROUTER_MANDATORY, &RouteOn,
      sizeof(RouteOn));
  }
  catch(const zmq::error_t& ze)
  {
     std::cerr << "NodeShared() Error: " << ze.what() << std::endl;
     std::exit(EXIT_FAILURE);
  }

  if (this->verbose)
  {
    std::cout << "Current host address: " << this->hostAddr << std::endl;
    std::cout << "Process UUID: " << this->pUuid << std::endl;
    std::cout << "Bind at: [" << this->myAddress << "] for pub/sub\n";
    std::cout << "Bind at: [" << this->myControlAddress << "] for control\n";
    std::cout << "Bind at: [" << this->myReplierAddress << "] for srv. calls\n";
    std::cout << "Identity for receiving srv. requests: ["
              << this->replierId.ToString() << "]" << std::endl;
    std::cout << "Identity for receiving srv. responses: ["
              << this->responseReceiverId.ToString() << "]" << std::endl;
  }

  // Start the service thread.
  this->threadReception = std::thread(&NodeShared::RunReceptionTask, this);

  // Set the callback to notify discovery updates (new topics).
  discovery->ConnectionsCb(&NodeShared::OnNewConnection, this);

  // Set the callback to notify discovery updates (invalid topics).
  discovery->DisconnectionsCb(&NodeShared::OnNewDisconnection, this);

  // Set the callback to notify svc discovery updates (new services).
  discovery->ConnectionsSrvCb(&NodeShared::OnNewSrvConnection, this);

  // Set the callback to notify svc discovery updates (invalid services).
  discovery->DisconnectionsSrvCb(&NodeShared::OnNewSrvDisconnection, this);

  // Start the discovery service.
  discovery->Start();
}

//////////////////////////////////////////////////
NodeShared::~NodeShared()
{
  // Tell the service thread to terminate.
  this->exitMutex.lock();
  this->exit = true;
  this->exitMutex.unlock();

  // Don't join on Windows, because it can hang when this object
  // is destructed on process exit (e.g., when it's a global static).
  // I think that it's due to this bug:
  // https://connect.microsoft.com/VisualStudio/feedback/details/747145/std-thread-join-hangs-if-called-after-main-exits-when-using-vs2012-rc
#ifndef _WIN32
  // Wait for the service thread before exit.
  if (this->threadReception.joinable())
    this->threadReception.join();
#else
  // Give some time to the receiving thread to terminate. The receiving thread
  // is blocking in zmq::poll for a maximum of Timeout milliseconds.
  std::this_thread::sleep_for(std::chrono::milliseconds(this->Timeout * 2));
#endif
}

//////////////////////////////////////////////////
void NodeShared::RunReceptionTask()
{
  while (true)
  {
    // Poll socket for a reply, with timeout.
    zmq::pollitem_t items[] =
    {
      {*this->subscriber, 0, ZMQ_POLLIN, 0},
      {*this->control, 0, ZMQ_POLLIN, 0},
      {*this->replier, 0, ZMQ_POLLIN, 0},
      {*this->responseReceiver, 0, ZMQ_POLLIN, 0}
    };
    zmq::poll(&items[0], sizeof(items) / sizeof(items[0]), this->timeout);

    //  If we got a reply, process it.
    if (items[0].revents & ZMQ_POLLIN)
      this->RecvMsgUpdate();
    if (items[1].revents & ZMQ_POLLIN)
      this->RecvControlUpdate();
    if (items[2].revents & ZMQ_POLLIN)
      this->RecvSrvRequest();
    if (items[3].revents & ZMQ_POLLIN)
      this->RecvSrvResponse();

    // Is it time to exit?
    {
      std::lock_guard<std::mutex> lock(this->exitMutex);
      if (this->exit)
        break;
    }
  }
}

//////////////////////////////////////////////////
bool NodeShared::Publish(const std::string &_topic, const std::string &_data)
{
  try
  {
    zmq::message_t msg;
    msg.rebuild(_topic.size());
    memcpy(msg.data(), _topic.data(), _topic.size());
    this->publisher->send(msg, ZMQ_SNDMORE);

    msg.rebuild(this->myAddress.size());
    memcpy(msg.data(), this->myAddress.data(), this->myAddress.size());
    this->publisher->send(msg, ZMQ_SNDMORE);

    msg.rebuild(_data.size());
    memcpy(msg.data(), _data.data(), _data.size());
    this->publisher->send(msg, 0);
  }
  catch(const zmq::error_t& ze)
  {
     std::cerr << "NodeShared::Publish() Error: " << ze.what() << std::endl;
     return false;
  }


  return true;
}

//////////////////////////////////////////////////
void NodeShared::RecvMsgUpdate()
{
  std::lock_guard<std::recursive_mutex> lock(this->mutex);

  zmq::message_t msg(0);
  std::string topic;
  // std::string sender;
  std::string data;

  try
  {
    if (!this->subscriber->recv(&msg, 0))
      return;
    topic = std::string(reinterpret_cast<char *>(msg.data()), msg.size());

    // ToDo(caguero): Use this as extra metadata for the subscriber.
    if (!this->subscriber->recv(&msg, 0))
      return;
    // sender = std::string(reinterpret_cast<char *>(msg.data()), msg.size());

    if (!this->subscriber->recv(&msg, 0))
      return;
    data = std::string(reinterpret_cast<char *>(msg.data()), msg.size());
  }
  catch(const zmq::error_t &_error)
  {
    std::cout << "Error: " << _error.what() << std::endl;
    return;
  }

  // Execute the callbacks registered.
  std::map<std::string, ISubscriptionHandler_M> handlers;
  if (this->localSubscriptions.GetHandlers(topic, handlers))
  {
    for (auto &node : handlers)
    {
      for (auto &handler : node.second)
      {
        ISubscriptionHandlerPtr subscriptionHandlerPtr = handler.second;
        if (subscriptionHandlerPtr)
        {
          // ToDo(caguero): Unserialize only once.
          subscriptionHandlerPtr->RunCallback(topic, data);
        }
        else
          std::cerr << "Subscription handler is NULL" << std::endl;
      }
    }
  }
  else
    std::cerr << "I am not subscribed to topic [" << topic << "]\n";
}

//////////////////////////////////////////////////
void NodeShared::RecvControlUpdate()
{
  std::lock_guard<std::recursive_mutex> lock(this->mutex);

  zmq::message_t msg(0);
  std::string topic;
  std::string procUuid;
  std::string nodeUuid;
  std::string data;

  try
  {
    if (!this->control->recv(&msg, 0))
      return;
    topic = std::string(reinterpret_cast<char *>(msg.data()), msg.size());

    if (!this->control->recv(&msg, 0))
      return;
    procUuid = std::string(reinterpret_cast<char *>(msg.data()), msg.size());

    if (!this->control->recv(&msg, 0))
      return;
    nodeUuid = std::string(reinterpret_cast<char *>(msg.data()), msg.size());

    if (!this->control->recv(&msg, 0))
      return;
    data = std::string(reinterpret_cast<char *>(msg.data()), msg.size());
  }
  catch(const zmq::error_t &_error)
  {
    std::cerr << "NodeShared::RecvControlUpdate() error: "
              << _error.what() << std::endl;
    return;
  }

  if (std::stoi(data) == NewConnection)
  {
    if (this->verbose)
    {
      std::cout << "Registering a new remote connection" << std::endl;
      std::cout << "\tProc UUID: [" << procUuid << "]\n";
      std::cout << "\tNode UUID: [" << nodeUuid << "]\n";
    }

    // Register that we have another remote subscriber.
    MessagePublisher remoteNode(topic, "", "", procUuid, nodeUuid, Scope_t::All,
      "");
    this->remoteSubscribers.AddPublisher(remoteNode);
  }
  else if (std::stoi(data) == EndConnection)
  {
    if (this->verbose)
    {
      std::cout << "Registering the end of a remote connection" << std::endl;
      std::cout << "\tProc UUID: " << procUuid << std::endl;
      std::cout << "\tNode UUID: [" << nodeUuid << "]\n";
    }

    // Delete a remote subscriber.
    this->remoteSubscribers.DelPublisherByNode(topic, procUuid, nodeUuid);
  }
}

//////////////////////////////////////////////////
void NodeShared::RecvSrvRequest()
{
  std::lock_guard<std::recursive_mutex> lock(this->mutex);

  if (verbose)
    std::cout << "Message received requesting a service call" << std::endl;

  zmq::message_t msg(0);
  std::string topic;
  std::string sender;
  std::string nodeUuid;
  std::string reqUuid;
  std::string req;
  std::string rep;
  std::string resultStr;
  std::string dstId;
  std::string reqType;
  std::string repType;

  try
  {
    if (!this->replier->recv(&msg, 0))
      return;

    if (!this->replier->recv(&msg, 0))
      return;
    topic = std::string(reinterpret_cast<char *>(msg.data()), msg.size());

    if (!this->replier->recv(&msg, 0))
      return;
    sender = std::string(reinterpret_cast<char *>(msg.data()), msg.size());

    if (!this->replier->recv(&msg, 0))
      return;
    dstId = std::string(reinterpret_cast<char *>(msg.data()), msg.size());

    if (!this->replier->recv(&msg, 0))
      return;
    nodeUuid = std::string(reinterpret_cast<char *>(msg.data()), msg.size());

    if (!this->replier->recv(&msg, 0))
      return;
    reqUuid = std::string(reinterpret_cast<char *>(msg.data()), msg.size());

    if (!this->replier->recv(&msg, 0))
      return;
    req = std::string(reinterpret_cast<char *>(msg.data()), msg.size());

    if (!this->replier->recv(&msg, 0))
      return;
    reqType = std::string(reinterpret_cast<char *>(msg.data()), msg.size());

    if (!this->replier->recv(&msg, 0))
      return;
    repType = std::string(reinterpret_cast<char *>(msg.data()), msg.size());
  }
  catch(const zmq::error_t &_error)
  {
    std::cerr << "NodeShared::RecvSrvRequest() error parsing request: "
              << _error.what() << std::endl;
    return;
  }

  // Get the REP handler.
  IRepHandlerPtr repHandler;
  if (this->repliers.GetFirstHandler(topic, reqType, repType, repHandler))
  {
    bool result;
    // Run the service call and get the results.
    repHandler->RunCallback(topic, req, rep, result);

    if (result)
      resultStr = "1";
    else
      resultStr = "0";

    // I am still not connected to this address.
    if (std::find(this->srvConnections.begin(), this->srvConnections.end(),
          sender) == this->srvConnections.end())
    {
      this->replier->connect(sender.c_str());
      this->srvConnections.push_back(sender);
      std::this_thread::sleep_for(std::chrono::milliseconds(100));

      if (this->verbose)
      {
        std::cout << "\t* Connected to [" << sender
                  << "] for sending a response" << std::endl;
      }
    }

    // Send the reply.
    try
    {
      zmq::message_t response;

      response.rebuild(dstId.size());
      memcpy(response.data(), dstId.data(), dstId.size());
      this->replier->send(response, ZMQ_SNDMORE);

      response.rebuild(topic.size());
      memcpy(response.data(), topic.data(), topic.size());
      this->replier->send(response, ZMQ_SNDMORE);

      response.rebuild(nodeUuid.size());
      memcpy(response.data(), nodeUuid.data(), nodeUuid.size());
      this->replier->send(response, ZMQ_SNDMORE);

      response.rebuild(reqUuid.size());
      memcpy(response.data(), reqUuid.data(), reqUuid.size());
      this->replier->send(response, ZMQ_SNDMORE);

      response.rebuild(rep.size());
      memcpy(response.data(), rep.data(), rep.size());
      this->replier->send(response, ZMQ_SNDMORE);

      response.rebuild(resultStr.size());
      memcpy(response.data(), resultStr.data(), resultStr.size());
      this->replier->send(response, 0);
    }
    catch(const zmq::error_t &_error)
    {
      std::cerr << "NodeShared::RecvSrvRequest() error sending response: "
                << _error.what() << std::endl;
      return;
    }
  }
  // else
  //  std::cerr << "I do not have a service call registered for topic ["
  //            << topic << "]\n";
}

//////////////////////////////////////////////////
void NodeShared::RecvSrvResponse()
{
  std::lock_guard<std::recursive_mutex> lock(this->mutex);

  if (verbose)
    std::cout << "Message received containing a service call REP" << std::endl;

  zmq::message_t msg(0);
  std::string topic;
  std::string nodeUuid;
  std::string reqUuid;
  std::string rep;
  std::string resultStr;
  bool result;

  try
  {
    if (!this->responseReceiver->recv(&msg, 0))
      return;

    if (!this->responseReceiver->recv(&msg, 0))
      return;
    topic = std::string(reinterpret_cast<char *>(msg.data()), msg.size());

    if (!this->responseReceiver->recv(&msg, 0))
      return;
    nodeUuid = std::string(reinterpret_cast<char *>(msg.data()), msg.size());

    if (!this->responseReceiver->recv(&msg, 0))
      return;
    reqUuid = std::string(reinterpret_cast<char *>(msg.data()), msg.size());

    if (!this->responseReceiver->recv(&msg, 0))
      return;
    rep = std::string(reinterpret_cast<char *>(msg.data()), msg.size());

    if (!this->responseReceiver->recv(&msg, 0))
      return;
    resultStr = std::string(reinterpret_cast<char *>(msg.data()), msg.size());
    result = resultStr == "1";
  }
  catch(const zmq::error_t &_error)
  {
    std::cerr << "NodeShared::RecvSrvResponse() error: "
              << _error.what() << std::endl;
    return;
  }

  IReqHandlerPtr reqHandlerPtr;
  if (this->requests.GetHandler(topic, nodeUuid, reqUuid, reqHandlerPtr))
  {
    // Notify the result.
    reqHandlerPtr->NotifyResult(topic, rep, result);

    // Remove the handler.
    this->requests.RemoveHandler(topic, nodeUuid, reqUuid);
  }
  else
  {
    std::cerr << "Received a service call response but I don't have a handler"
              << " for it" << std::endl;
  }
}

//////////////////////////////////////////////////
void NodeShared::SendPendingRemoteReqs(const std::string &_topic,
  const std::string &_reqType, const std::string &_repType)
{
  std::string responserAddr;
  std::string responserId;
  SrvAddresses_M addresses;
  this->discovery->SrvPublishers(_topic, addresses);
  if (addresses.empty())
    return;

  // Find a publisher that offers this service with a particular pair of REQ/REP
  // types.
  bool found = false;
  for (auto &proc : addresses)
  {
    auto &v = proc.second;
    for (auto &pub : v)
    {
      if (pub.GetReqTypeName() == _reqType && pub.GetRepTypeName() == _repType)
      {
        found = true;
        responserAddr = pub.Addr();
        responserId = pub.SocketId();
        break;
      }
    }
    if (found)
      break;
  }

  if (!found)
    return;

  if (verbose)
  {
    std::cout << "Found a service call responser at ["
              << responserAddr << "]" << std::endl;
  }

  // Send all the pending REQs.
  IReqHandler_M reqs;
  if (!this->requests.GetHandlers(_topic, reqs))
    return;

  for (auto &node : reqs)
  {
    for (auto &req : node.second)
    {
      // Check if this service call has been already requested.
      if (req.second->Requested())
        continue;

      // Check that the pending service call has types that match the responser.
      if (req.second->GetReqTypeName() != _reqType ||
          req.second->GetRepTypeName() != _repType)
      {
        continue;
      }

      // Mark the handler as requested.
      req.second->Requested(true);

      auto data = req.second->Serialize();
      auto nodeUuid = req.second->NodeUuid();
      auto reqUuid = req.second->HandlerUuid();

      try
      {
        zmq::message_t msg;

        msg.rebuild(responserId.size());
        memcpy(msg.data(), responserId.data(), responserId.size());
        this->requester->send(msg, ZMQ_SNDMORE);

        msg.rebuild(_topic.size());
        memcpy(msg.data(), _topic.data(), _topic.size());
        this->requester->send(msg, ZMQ_SNDMORE);

        msg.rebuild(this->myRequesterAddress.size());
        memcpy(msg.data(), this->myRequesterAddress.data(),
          this->myRequesterAddress.size());
        this->requester->send(msg, ZMQ_SNDMORE);

        std::string myId = this->responseReceiverId.ToString();
        msg.rebuild(myId.size());
        memcpy(msg.data(), myId.data(), myId.size());
        this->requester->send(msg, ZMQ_SNDMORE);

        msg.rebuild(nodeUuid.size());
        memcpy(msg.data(), nodeUuid.data(), nodeUuid.size());
        this->requester->send(msg, ZMQ_SNDMORE);

        msg.rebuild(reqUuid.size());
        memcpy(msg.data(), reqUuid.data(), reqUuid.size());
        this->requester->send(msg, ZMQ_SNDMORE);

        msg.rebuild(data.size());
        memcpy(msg.data(), data.data(), data.size());
        this->requester->send(msg, ZMQ_SNDMORE);

        msg.rebuild(_reqType.size());
        memcpy(msg.data(), _reqType.data(), _reqType.size());
        this->requester->send(msg, ZMQ_SNDMORE);

        msg.rebuild(_repType.size());
        memcpy(msg.data(), _repType.data(), _repType.size());
        this->requester->send(msg, 0);
      }
      catch(const zmq::error_t& ze)
      {
        // Debug output.
        // std::cerr << "Error connecting [" << ze.what() << "]\n";
      }
    }
  }
}

//////////////////////////////////////////////////
void NodeShared::OnNewConnection(const MessagePublisher &_pub)
{
  std::lock_guard<std::recursive_mutex> lock(this->mutex);

  std::string topic = _pub.Topic();
  std::string addr = _pub.Addr();
  std::string ctrl = _pub.Ctrl();
  std::string procUuid = _pub.PUuid();

  if (this->verbose)
  {
    std::cout << "Connection callback" << std::endl;
    std::cout << _pub;
  }

  // Check if we are interested in this topic.
  if (this->localSubscriptions.HasHandlersForTopic(topic) &&
      this->pUuid.compare(procUuid) != 0)
  {
    try
    {
      // I am not connected to the process.
      if (!this->connections.HasPublisher(addr))
        this->subscriber->connect(addr.c_str());

      // Add a new filter for the topic.
      this->subscriber->setsockopt(ZMQ_SUBSCRIBE, topic.data(), topic.size());

      // Register the new connection with the publisher.
      this->connections.AddPublisher(_pub);

      // Send a message to the publisher's control socket to notify it
      // about all my remoteSubscribers.
      zmq::socket_t socket(*this->context, ZMQ_DEALER);

      if (this->verbose)
      {
        std::cout << "\t* Connected to [" << addr << "] for data\n";
        std::cout << "\t* Connected to [" << ctrl << "] for control\n";
      }

      int lingerVal = 300;
      socket.setsockopt(ZMQ_LINGER, &lingerVal, sizeof(lingerVal));
      socket.connect(ctrl.c_str());

      std::this_thread::sleep_for(std::chrono::milliseconds(300));

      std::map<std::string, ISubscriptionHandler_M> handlers;
      if (this->localSubscriptions.GetHandlers(topic, handlers))
      {
        for (auto &node : handlers)
        {
          for (auto &handler : node.second)
          {
<<<<<<< HEAD
            if (handler.second->GetTypeName() != _pub.MsgTypeName())
              continue;

            std::string nodeUuid = handler.second->GetNodeUuid();
=======
            std::string nodeUuid = handler.second->NodeUuid();
>>>>>>> dab420b3

            zmq::message_t msg;
            msg.rebuild(topic.size());
            memcpy(msg.data(), topic.data(), topic.size());
            socket.send(msg, ZMQ_SNDMORE);

            msg.rebuild(this->pUuid.size());
            memcpy(msg.data(), this->pUuid.data(), this->pUuid.size());
            socket.send(msg, ZMQ_SNDMORE);

            msg.rebuild(nodeUuid.size());
            memcpy(msg.data(), nodeUuid.data(), nodeUuid.size());
            socket.send(msg, ZMQ_SNDMORE);

            std::string data = std::to_string(NewConnection);
            msg.rebuild(data.size());
            memcpy(msg.data(), data.data(), data.size());
            socket.send(msg, 0);
          }
        }
      }
    }
    // The remote node might not be available when we are connecting.
    catch(const zmq::error_t& ze)
    {
    }
  }
}

//////////////////////////////////////////////////
void NodeShared::OnNewDisconnection(const MessagePublisher &_pub)
{
  std::lock_guard<std::recursive_mutex> lock(this->mutex);

  std::string topic = _pub.Topic();
  std::string procUuid = _pub.PUuid();
  std::string nUuid = _pub.NUuid();

  if (this->verbose)
  {
    std::cout << "New disconnection detected " << std::endl;
    std::cout << "\tProcess UUID: " << procUuid << std::endl;
  }

  // A remote subscriber[s] has been disconnected.
  if (topic != "" && nUuid != "")
  {
    this->remoteSubscribers.DelPublisherByNode(topic, procUuid, nUuid);

    MessagePublisher connection;
    if (!this->connections.GetPublisher(topic, procUuid, nUuid, connection))
      return;

    // Disconnect from a publisher's socket.
    // for (const auto &connection : this->connections[procUuid])
    //   this->subscriber->disconnect(connection.addr.c_str());
    this->subscriber->disconnect(connection.Addr().c_str());

    // I am no longer connected.
    this->connections.DelPublisherByNode(topic, procUuid, nUuid);
  }
  else
  {
    this->remoteSubscribers.DelPublishersByProc(procUuid);

    MsgAddresses_M info;
    if (!this->connections.GetPublishers(topic, info))
      return;

    // Disconnect from all the connections of that publisher.
    for (auto &connection : info[procUuid])
      this->subscriber->disconnect(connection.Addr().c_str());

    // Remove all the connections from the process disonnected.
    this->connections.DelPublishersByProc(procUuid);
  }
}

//////////////////////////////////////////////////
void NodeShared::OnNewSrvConnection(const ServicePublisher &_pub)
{
  std::string topic = _pub.Topic();
  std::string addr = _pub.Addr();
  std::string reqType = _pub.GetReqTypeName();
  std::string repType = _pub.GetRepTypeName();

  std::lock_guard<std::recursive_mutex> lock(this->mutex);

  if (this->verbose)
  {
    std::cout << "Service call connection callback" << std::endl;
    std::cout << _pub;
  }

  // I am still not connected to this address.
  if (std::find(this->srvConnections.begin(), this->srvConnections.end(),
        addr) == this->srvConnections.end())
  {
    this->requester->connect(addr.c_str());
    this->srvConnections.push_back(addr);
    std::this_thread::sleep_for(std::chrono::milliseconds(300));
    if (this->verbose)
    {
      std::cout << "\t* Connected to [" << addr
                << "] for service requests" << std::endl;
    }
  }

  // Check if there's a pending service request with this specific combination
  // of request and response types.
  IReqHandlerPtr handler;
  if (this->requests.GetFirstHandler(topic, reqType, repType, handler))
  {
    // Request all pending service calls for this topic and req/rep types.
    this->SendPendingRemoteReqs(topic, reqType, repType);
  }
}

//////////////////////////////////////////////////
void NodeShared::OnNewSrvDisconnection(const ServicePublisher &_pub)
{
  std::string addr = _pub.Addr();

  std::lock_guard<std::recursive_mutex> lock(this->mutex);

  // Remove the address from the list of connected addresses.
  this->srvConnections.erase(std::remove(std::begin(this->srvConnections),
    std::end(this->srvConnections), addr.c_str()),
    std::end(this->srvConnections));

  if (this->verbose)
  {
    std::cout << "Service call disconnection callback" << std::endl;
    std::cout << _pub;
  }
}<|MERGE_RESOLUTION|>--- conflicted
+++ resolved
@@ -576,7 +576,7 @@
     auto &v = proc.second;
     for (auto &pub : v)
     {
-      if (pub.GetReqTypeName() == _reqType && pub.GetRepTypeName() == _repType)
+      if (pub.ReqTypeName() == _reqType && pub.RepTypeName() == _repType)
       {
         found = true;
         responserAddr = pub.Addr();
@@ -730,14 +730,10 @@
         {
           for (auto &handler : node.second)
           {
-<<<<<<< HEAD
             if (handler.second->GetTypeName() != _pub.MsgTypeName())
               continue;
 
-            std::string nodeUuid = handler.second->GetNodeUuid();
-=======
             std::string nodeUuid = handler.second->NodeUuid();
->>>>>>> dab420b3
 
             zmq::message_t msg;
             msg.rebuild(topic.size());
@@ -821,8 +817,8 @@
 {
   std::string topic = _pub.Topic();
   std::string addr = _pub.Addr();
-  std::string reqType = _pub.GetReqTypeName();
-  std::string repType = _pub.GetRepTypeName();
+  std::string reqType = _pub.ReqTypeName();
+  std::string repType = _pub.RepTypeName();
 
   std::lock_guard<std::recursive_mutex> lock(this->mutex);
 
