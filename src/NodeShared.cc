--- conflicted
+++ resolved
@@ -219,8 +219,8 @@
 }
 
 //////////////////////////////////////////////////
-bool NodeShared::Publish(const std::string &_topic, const std::string &_data,
-<<<<<<< HEAD
+bool NodeShared::Publish(const std::string &_topic,
+                         const std::string &_data,
                          const std::string &_msgType)
 {
   try
@@ -249,31 +249,27 @@
 }
 
 //////////////////////////////////////////////////
-bool NodeShared::Publish(const std::string &_topic, char *_data,
-  const size_t _dataSize, DeallocFunc *_ffn, const std::string &_msgType)
-=======
-  const std::string &_msgType)
->>>>>>> 8bdd1590
+bool NodeShared::Publish(
+    const std::string &_topic,
+    char *_data,
+    const size_t _dataSize, DeallocFunc *_ffn,
+    const std::string &_msgType)
 {
   try
   {
+    // Create the messages.
+    // Note that we use zero copy for passing the message data (msg2).
+    zmq::message_t msg0(_topic.data(), _topic.size()),
+                   msg1(this->myAddress.data(), this->myAddress.size()),
+                   msg2(_data, _dataSize, _ffn, nullptr),
+                   msg3(_msgType.data(), _msgType.size());
+
+    // Send the messages
     std::lock_guard<std::recursive_mutex> lock(this->mutex);
-    zmq::message_t msg;
-    msg.rebuild(_topic.size());
-    memcpy(msg.data(), _topic.data(), _topic.size());
-    this->dataPtr->publisher->send(msg, ZMQ_SNDMORE);
-
-    msg.rebuild(this->myAddress.size());
-    memcpy(msg.data(), this->myAddress.data(), this->myAddress.size());
-    this->dataPtr->publisher->send(msg, ZMQ_SNDMORE);
-
-    msg.rebuild(_data.size());
-    memcpy(msg.data(), _data.data(), _data.size());
-    this->dataPtr->publisher->send(msg, ZMQ_SNDMORE);
-
-    msg.rebuild(_msgType.size());
-    memcpy(msg.data(), _msgType.data(), _msgType.size());
-    this->dataPtr->publisher->send(msg, 0);
+    this->dataPtr->publisher->send(msg0, ZMQ_SNDMORE);
+    this->dataPtr->publisher->send(msg1, ZMQ_SNDMORE);
+    this->dataPtr->publisher->send(msg2, ZMQ_SNDMORE);
+    this->dataPtr->publisher->send(msg3, 0);
   }
   catch(const zmq::error_t& ze)
   {
@@ -327,7 +323,6 @@
 
   this->TriggerSubscriberCallbacks(topic, data, msgType, handlerInfo);
 }
-<<<<<<< HEAD
 
 //////////////////////////////////////////////////
 NodeShared::HandlerInfo NodeShared::CheckHandlerInfo(
@@ -381,61 +376,6 @@
   info.SetTopicAndPartition(_topic);
   info.SetType(_msgType);
 
-=======
-
-//////////////////////////////////////////////////
-NodeShared::HandlerInfo NodeShared::CheckHandlerInfo(
-    const std::string &_topic) const
-{
-  HandlerInfo info;
-
-  std::lock_guard<std::recursive_mutex> lk(this->mutex);
-
-  info.haveLocal = this->localSubscribers.normal.Handlers(
-        _topic, info.localHandlers);
-
-  info.haveRaw = this->localSubscribers.raw.Handlers(
-        _topic, info.rawHandlers);
-
-  return info;
-}
-
-//////////////////////////////////////////////////
-NodeShared::SubscriberInfo NodeShared::CheckSubscriberInfo(
-    const std::string &_topic,
-    const std::string &_msgType) const
-{
-  SubscriberInfo info;
-
-  std::lock_guard<std::recursive_mutex> lk(this->mutex);
-
-  info.haveLocal = this->localSubscribers.normal.Handlers(
-        _topic, info.localHandlers);
-
-  info.haveRaw = this->localSubscribers.raw.Handlers(
-        _topic, info.rawHandlers);
-
-  info.haveRemote = this->remoteSubscribers.HasTopic(
-        _topic, _msgType);
-
-  return info;
-}
-
-//////////////////////////////////////////////////
-void NodeShared::TriggerSubscriberCallbacks(
-    const std::string &_topic,
-    const std::string &_msgData,
-    const std::string &_msgType,
-    const HandlerInfo &_handlerInfo)
-{
-  if (!_handlerInfo.haveLocal && !_handlerInfo.haveRaw)
-    return;
-
-  MessageInfo info;
-  info.SetTopicAndPartition(_topic);
-  info.SetType(_msgType);
-
->>>>>>> 8bdd1590
   if (_handlerInfo.haveRaw)
   {
     for (const auto &node : _handlerInfo.rawHandlers)
@@ -448,11 +388,7 @@
           if (rawHandler->TypeName() == _msgType ||
               rawHandler->TypeName() == kGenericMessageType)
           {
-<<<<<<< HEAD
             rawHandler->RunRawCallback(_msgData.c_str(), _msgData.size(), info);
-=======
-            rawHandler->RunRawCallback(_msgData, info);
->>>>>>> 8bdd1590
           }
         }
         else
