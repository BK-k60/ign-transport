--- conflicted
+++ resolved
@@ -15,10 +15,6 @@
  *
 */
 
-<<<<<<< HEAD
-#include <stdlib.h>
-=======
->>>>>>> 28786f69
 #include <cstdlib>
 #include <iostream>
 #include <string>
