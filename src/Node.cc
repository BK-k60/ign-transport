/*
 * Copyright (C) 2014 Open Source Robotics Foundation
 *
 * Licensed under the Apache License, Version 2.0 (the "License");
 * you may not use this file except in compliance with the License.
 * You may obtain a copy of the License at
 *
 *     http://www.apache.org/licenses/LICENSE-2.0
 *
 * Unless required by applicable law or agreed to in writing, software
 * distributed under the License is distributed on an "AS IS" BASIS,
 * WITHOUT WARRANTIES OR CONDITIONS OF ANY KIND, either express or implied.
 * See the License for the specific language governing permissions and
 * limitations under the License.
 *
*/

#ifdef _MSC_VER
# pragma warning(push, 0)
#endif
#include <google/protobuf/message.h>
#include <cassert>
#include <cstdlib>
#include <algorithm>
#include <iostream>
#include <map>
#include <mutex>
#include <string>
#include <unordered_set>
#include <vector>
#ifdef _MSC_VER
# pragma warning(pop)
#endif
#include "ignition/transport/Node.hh"
#include "ignition/transport/NodePrivate.hh"
#include "ignition/transport/NodeShared.hh"
#include "ignition/transport/TopicUtils.hh"
#include "ignition/transport/TransportTypes.hh"
#include "ignition/transport/Uuid.hh"

using namespace ignition;
using namespace transport;

//////////////////////////////////////////////////
Node::Node()
  : dataPtr(new NodePrivate())
{
  // Check if the environment variable IGN_PARTITION is present.
  std::string partitionStr;
  char *envPartition = std::getenv("IGN_PARTITION");

  if (envPartition)
  {
    partitionStr = std::string(envPartition);
    if (TopicUtils::IsValidNamespace(partitionStr))
      this->dataPtr->partition = partitionStr;
    else
      std::cerr << "Invalid IGN_PARTITION value [" << partitionStr << "]"
                << std::endl;
  }

  // Generate the node UUID.
  Uuid uuid;
  this->dataPtr->nUuid = uuid.ToString();
}

//////////////////////////////////////////////////
Node::Node(const std::string &_partition, const std::string &_ns)
  : Node()
{
  if (TopicUtils::IsValidNamespace(_ns))
    this->dataPtr->ns = _ns;
  else
  {
    std::cerr << "Namespace [" << _ns << "] is not valid." << std::endl;
    std::cerr << "Using default namespace." << std::endl;
  }

  if (TopicUtils::IsValidNamespace(_partition))
    this->dataPtr->partition = _partition;
  else
  {
    std::cerr << "Partition [" << _partition << "] is not valid." << std::endl;
    std::cerr << "Using default partition." << std::endl;
  }

  // Generate the node UUID.
  Uuid uuid;
  this->dataPtr->nUuid = uuid.ToString();
}

//////////////////////////////////////////////////
Node::~Node()
{
  // Unsubscribe from all the topics.
  auto subsTopics = this->SubscribedTopics();
  for (auto const &topic : subsTopics)
    this->Unsubscribe(topic);

  // The list of subscribed topics should be empty.
  assert(this->SubscribedTopics().empty());

  // Unadvertise all my topics.
  auto advTopics = this->AdvertisedTopics();
  for (auto const &topic : advTopics)
  {
    if (!this->Unadvertise(topic))
    {
      std::cerr << "Node::~Node(): Error unadvertising topic ["
                << topic << "]" << std::endl;
    }
  }

  // The list of advertised topics should be empty.
  assert(this->AdvertisedTopics().empty());

  // Unadvertise all my services.
  auto advServices = this->AdvertisedServices();
  for (auto const &service : advServices)
  {
    if (!this->UnadvertiseSrv(service))
    {
      std::cerr << "Node::~Node(): Error unadvertising service ["
                << service << "]" << std::endl;
    }
  }

  // The list of advertised services should be empty.
  assert(this->AdvertisedServices().empty());
}

//////////////////////////////////////////////////
<<<<<<< HEAD
=======
bool Node::Advertise(const std::string &_topic, const Scope_t &_scope)
{
  std::string fullyQualifiedTopic;
  if (!TopicUtils::GetFullyQualifiedName(this->dataPtr->partition,
    this->dataPtr->ns, _topic, fullyQualifiedTopic))
  {
    std::cerr << "Topic [" << _topic << "] is not valid." << std::endl;
    return false;
  }

  std::lock(this->Shared()->discovery->Mutex(), this->dataPtr->shared->mutex);
  std::lock_guard<std::recursive_mutex> discLk(
    this->Shared()->discovery->Mutex(), std::adopt_lock);
  std::lock_guard<std::recursive_mutex> lk(
    this->dataPtr->shared->mutex, std::adopt_lock);

  // Add the topic to the list of advertised topics (if it was not before).
  this->dataPtr->topicsAdvertised.insert(fullyQualifiedTopic);

  // Notify the discovery service to register and advertise my topic.
  MessagePublisher publisher(fullyQualifiedTopic,
    this->dataPtr->shared->myAddress, this->dataPtr->shared->myControlAddress,
    this->dataPtr->shared->pUuid, this->dataPtr->nUuid, _scope, "unused");

  if (!this->dataPtr->shared->discovery->AdvertiseMsg(publisher))
  {
    std::cerr << "Node::Advertise(): Error advertising a topic. "
              << "Did you forget to start the discovery service?" << std::endl;
    return false;
  }

  return true;
}

//////////////////////////////////////////////////
>>>>>>> 990c0f5c
std::vector<std::string> Node::AdvertisedTopics() const
{
  std::vector<std::string> v;

  std::lock_guard<std::recursive_mutex> lk(this->dataPtr->shared->mutex);

  for (auto topic : this->dataPtr->topicsAdvertised)
  {
    // Remove the partition information.
    topic.erase(0, topic.find_last_of("@") + 1);
    v.push_back(topic);
  }

  return v;
}

//////////////////////////////////////////////////
bool Node::Unadvertise(const std::string &_topic)
{
  std::string fullyQualifiedTopic = _topic;
  if (!TopicUtils::GetFullyQualifiedName(this->dataPtr->partition,
    this->dataPtr->ns, _topic, fullyQualifiedTopic))
  {
    std::cerr << "Topic [" << _topic << "] is not valid." << std::endl;
    return false;
  }

  std::lock(this->Shared()->discovery->Mutex(), this->dataPtr->shared->mutex);
  std::lock_guard<std::recursive_mutex> discLk(
    this->Shared()->discovery->Mutex(), std::adopt_lock);
  std::lock_guard<std::recursive_mutex> lk(
    this->dataPtr->shared->mutex, std::adopt_lock);

  // Remove the topic from the list of advertised topics in this node.
  this->dataPtr->topicsAdvertised.erase(fullyQualifiedTopic);

  // Notify the discovery service to unregister and unadvertise my topic.
  if (!this->dataPtr->shared->discovery->UnadvertiseMsg(fullyQualifiedTopic,
    this->dataPtr->nUuid))
  {
    return false;
  }

  return true;
}

//////////////////////////////////////////////////
bool Node::Publish(const std::string &_topic, const ProtoMsg &_msg)
{
  std::string fullyQualifiedTopic;
  if (!TopicUtils::GetFullyQualifiedName(this->dataPtr->partition,
    this->dataPtr->ns, _topic, fullyQualifiedTopic))
  {
    std::cerr << "Topic [" << _topic << "] is not valid." << std::endl;
    return false;
  }

  std::lock_guard<std::recursive_mutex> lk(this->dataPtr->shared->mutex);

  // Topic not advertised before.
  if (this->dataPtr->topicsAdvertised.find(fullyQualifiedTopic) ==
      this->dataPtr->topicsAdvertised.end())
  {
    return false;
  }

  // Check that the msg type matches the type previously advertised '_topic'.
  MessagePublisher pub;
  auto &info = this->dataPtr->shared->discovery->DiscoveryMsgInfo();
  std::string procUuid = this->dataPtr->shared->pUuid;
  std::string nodeUuid = this->dataPtr->nUuid;
  if (!info.GetPublisher(fullyQualifiedTopic, procUuid, nodeUuid, pub))
  {
    std::cerr << "Node::Publish() I cannot find the msgType registered for "
              << "topic [" << _topic << "]" << std::endl;
    return false;
  }

  if (pub.MsgTypeName() != _msg.GetTypeName())
  {
    std::cerr << "Node::Publish() Type mismatch." << std::endl
              << "\t* Type advertised: " << pub.MsgTypeName() << std::endl
              << "\t* Type published: " << _msg.GetTypeName() << std::endl;
    return false;
  }

  // Local subscribers.
  std::map<std::string, ISubscriptionHandler_M> handlers;
  if (this->dataPtr->shared->localSubscriptions.GetHandlers(fullyQualifiedTopic,
        handlers))
  {
    for (auto &node : handlers)
    {
      for (auto &handler : node.second)
      {
        ISubscriptionHandlerPtr subscriptionHandlerPtr = handler.second;

        if (subscriptionHandlerPtr)
        {
          if (subscriptionHandlerPtr->GetTypeName() != _msg.GetTypeName())
            continue;

          subscriptionHandlerPtr->RunLocalCallback(fullyQualifiedTopic, _msg);
        }
        else
        {
          std::cerr << "Node::Publish(): Subscription handler is NULL"
                    << std::endl;
        }
      }
    }
  }

  // Remote subscribers.
  if (this->dataPtr->shared->remoteSubscribers.HasTopic(fullyQualifiedTopic))
  {
    std::string data;
    if (!_msg.SerializeToString(&data))
    {
      std::cerr << "Node::Publish(): Error serializing data" << std::endl;
      return false;
    }

    this->dataPtr->shared->Publish(fullyQualifiedTopic, data);
  }
  // Debug output.
  // else
  //   std::cout << "There are no remote subscribers...SKIP" << std::endl;

  return true;
}

//////////////////////////////////////////////////
std::vector<std::string> Node::SubscribedTopics() const
{
  std::vector<std::string> v;

  std::lock_guard<std::recursive_mutex> lk(this->dataPtr->shared->mutex);

  // I'm a real subscriber if I have interest in a topic and I know a publisher.
  for (auto topic : this->dataPtr->topicsSubscribed)
  {
    // Remove the partition information from the topic.
    topic.erase(0, topic.find_last_of("@") + 1);
    v.push_back(topic);
  }

  return v;
}

//////////////////////////////////////////////////
bool Node::Unsubscribe(const std::string &_topic)
{
  std::string fullyQualifiedTopic;
  if (!TopicUtils::GetFullyQualifiedName(this->dataPtr->partition,
    this->dataPtr->ns, _topic, fullyQualifiedTopic))
  {
    std::cerr << "Topic [" << _topic << "] is not valid." << std::endl;
    return false;
  }

  std::lock(this->Shared()->discovery->Mutex(), this->dataPtr->shared->mutex);
  std::lock_guard<std::recursive_mutex> discLk(
    this->Shared()->discovery->Mutex(), std::adopt_lock);
  std::lock_guard<std::recursive_mutex> lk(
    this->dataPtr->shared->mutex, std::adopt_lock);

  this->dataPtr->shared->localSubscriptions.RemoveHandlersForNode(
    fullyQualifiedTopic, this->dataPtr->nUuid);

  // Remove the topic from the list of subscribed topics in this node.
  this->dataPtr->topicsSubscribed.erase(fullyQualifiedTopic);

  // Remove the filter for this topic if I am the last subscriber.
  if (!this->dataPtr->shared->localSubscriptions.HasHandlersForTopic(
    fullyQualifiedTopic))
  {
    this->dataPtr->shared->subscriber->setsockopt(
      ZMQ_UNSUBSCRIBE, fullyQualifiedTopic.data(), fullyQualifiedTopic.size());
  }

  // Notify to the publishers that I am no longer interested in the topic.
  MsgAddresses_M addresses;
  if (!this->dataPtr->shared->discovery->MsgPublishers(fullyQualifiedTopic,
    addresses))
  {
    return false;
  }

  for (auto &proc : addresses)
  {
    for (auto &node : proc.second)
    {
      zmq::socket_t socket(*this->dataPtr->shared->context, ZMQ_DEALER);

      // Set ZMQ_LINGER to 0 means no linger period. Pending messages will be
      // discarded immediately when the socket is closed. That avoids infinite
      // waits if the publisher is disconnected.
      int lingerVal = 200;
      socket.setsockopt(ZMQ_LINGER, &lingerVal, sizeof(lingerVal));

      socket.connect(node.Ctrl().c_str());

      zmq::message_t msg;
      msg.rebuild(fullyQualifiedTopic.size());
      memcpy(msg.data(), fullyQualifiedTopic.data(),
        fullyQualifiedTopic.size());
      socket.send(msg, ZMQ_SNDMORE);

      msg.rebuild(this->dataPtr->shared->myAddress.size());
      memcpy(msg.data(), this->dataPtr->shared->myAddress.data(),
             this->dataPtr->shared->myAddress.size());
      socket.send(msg, ZMQ_SNDMORE);

      msg.rebuild(this->dataPtr->nUuid.size());
      memcpy(msg.data(), this->dataPtr->nUuid.data(),
             this->dataPtr->nUuid.size());
      socket.send(msg, ZMQ_SNDMORE);

      std::string data = std::to_string(EndConnection);
      msg.rebuild(data.size());
      memcpy(msg.data(), data.data(), data.size());
      socket.send(msg, 0);
    }
  }

  return true;
}

//////////////////////////////////////////////////
std::vector<std::string> Node::AdvertisedServices() const
{
  std::vector<std::string> v;

  std::lock_guard<std::recursive_mutex> lk(this->dataPtr->shared->mutex);

  for (auto service : this->dataPtr->srvsAdvertised)
  {
    // Remove the partition information from the service name.
    service.erase(0, service.find_last_of("@") + 1);
    v.push_back(service);
  }

  return v;
}

//////////////////////////////////////////////////
bool Node::UnadvertiseSrv(const std::string &_topic)
{
  std::string fullyQualifiedTopic;
  if (!TopicUtils::GetFullyQualifiedName(this->dataPtr->partition,
    this->dataPtr->ns, _topic, fullyQualifiedTopic))
  {
    std::cerr << "Service [" << _topic << "] is not valid." << std::endl;
    return false;
  }

  std::lock(this->Shared()->discovery->Mutex(), this->dataPtr->shared->mutex);
  std::lock_guard<std::recursive_mutex> discLk(
    this->Shared()->discovery->Mutex(), std::adopt_lock);
  std::lock_guard<std::recursive_mutex> lk(
    this->dataPtr->shared->mutex, std::adopt_lock);

  // Remove the topic from the list of advertised topics in this node.
  this->dataPtr->srvsAdvertised.erase(fullyQualifiedTopic);

  // Remove all the REP handlers for this node.
  this->dataPtr->shared->repliers.RemoveHandlersForNode(
    fullyQualifiedTopic, this->dataPtr->nUuid);

  // Notify the discovery service to unregister and unadvertise my services.
  if (!this->dataPtr->shared->discovery->UnadvertiseSrv(fullyQualifiedTopic,
    this->dataPtr->nUuid))
  {
    return false;
  }

  return true;
}

//////////////////////////////////////////////////
void Node::TopicList(std::vector<std::string> &_topics) const
{
  std::vector<std::string> allTopics;
  _topics.clear();

  std::lock(this->Shared()->discovery->Mutex(), this->dataPtr->shared->mutex);
  std::lock_guard<std::recursive_mutex> discLk(
    this->Shared()->discovery->Mutex(), std::adopt_lock);
  std::lock_guard<std::recursive_mutex> lk(
    this->dataPtr->shared->mutex, std::adopt_lock);

  this->dataPtr->shared->discovery->TopicList(allTopics);

  for (auto &topic : allTopics)
  {
    // Get the partition name.
    std::string partition = topic.substr(1, topic.find_last_of("@") - 1);
    // Remove the front '/'
    if (!partition.empty())
      partition.erase(partition.begin());

    // Discard if the partition name does not match this node's partition.
    if (partition != this->Partition())
      continue;

    // Remove the partition part from the topic.
    topic.erase(0, topic.find_last_of("@") + 1);

    _topics.push_back(topic);
  }
}

//////////////////////////////////////////////////
void Node::ServiceList(std::vector<std::string> &_services) const
{
  std::vector<std::string> allServices;
  _services.clear();

  std::lock(this->Shared()->discovery->Mutex(), this->dataPtr->shared->mutex);
  std::lock_guard<std::recursive_mutex> discLk(
    this->Shared()->discovery->Mutex(), std::adopt_lock);
  std::lock_guard<std::recursive_mutex> lk(
    this->dataPtr->shared->mutex, std::adopt_lock);

  this->dataPtr->shared->discovery->ServiceList(allServices);

  for (auto &service : allServices)
  {
    // Get the partition name.
    std::string partition = service.substr(1, service.find_last_of("@") - 1);
    // Remove the front '/'
    if (!partition.empty())
      partition.erase(partition.begin());

    // Discard if the partition name does not match this node's partition.
    if (partition != this->Partition())
      continue;

    // Remove the partition part from the service.
    service.erase(0, service.find_last_of("@") + 1);

    _services.push_back(service);
  }
}

//////////////////////////////////////////////////
const std::string& Node::Partition() const
{
  return this->dataPtr->partition;
}

//////////////////////////////////////////////////
const std::string& Node::NameSpace() const
{
  return this->dataPtr->ns;
}

//////////////////////////////////////////////////
NodeShared* Node::Shared() const
{
  return this->dataPtr->shared;
}

//////////////////////////////////////////////////
const std::string& Node::NodeUuid() const
{
  return this->dataPtr->nUuid;
}

//////////////////////////////////////////////////
std::unordered_set<std::string>& Node::TopicsAdvertised() const
{
  return this->dataPtr->topicsAdvertised;
}

//////////////////////////////////////////////////
std::unordered_set<std::string>& Node::TopicsSubscribed() const
{
  return this->dataPtr->topicsSubscribed;
}

//////////////////////////////////////////////////
std::unordered_set<std::string>& Node::SrvsAdvertised() const
{
  return this->dataPtr->srvsAdvertised;
}<|MERGE_RESOLUTION|>--- conflicted
+++ resolved
@@ -130,44 +130,6 @@
 }
 
 //////////////////////////////////////////////////
-<<<<<<< HEAD
-=======
-bool Node::Advertise(const std::string &_topic, const Scope_t &_scope)
-{
-  std::string fullyQualifiedTopic;
-  if (!TopicUtils::GetFullyQualifiedName(this->dataPtr->partition,
-    this->dataPtr->ns, _topic, fullyQualifiedTopic))
-  {
-    std::cerr << "Topic [" << _topic << "] is not valid." << std::endl;
-    return false;
-  }
-
-  std::lock(this->Shared()->discovery->Mutex(), this->dataPtr->shared->mutex);
-  std::lock_guard<std::recursive_mutex> discLk(
-    this->Shared()->discovery->Mutex(), std::adopt_lock);
-  std::lock_guard<std::recursive_mutex> lk(
-    this->dataPtr->shared->mutex, std::adopt_lock);
-
-  // Add the topic to the list of advertised topics (if it was not before).
-  this->dataPtr->topicsAdvertised.insert(fullyQualifiedTopic);
-
-  // Notify the discovery service to register and advertise my topic.
-  MessagePublisher publisher(fullyQualifiedTopic,
-    this->dataPtr->shared->myAddress, this->dataPtr->shared->myControlAddress,
-    this->dataPtr->shared->pUuid, this->dataPtr->nUuid, _scope, "unused");
-
-  if (!this->dataPtr->shared->discovery->AdvertiseMsg(publisher))
-  {
-    std::cerr << "Node::Advertise(): Error advertising a topic. "
-              << "Did you forget to start the discovery service?" << std::endl;
-    return false;
-  }
-
-  return true;
-}
-
-//////////////////////////////////////////////////
->>>>>>> 990c0f5c
 std::vector<std::string> Node::AdvertisedTopics() const
 {
   std::vector<std::string> v;
