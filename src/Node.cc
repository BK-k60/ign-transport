/*
 * Copyright (C) 2014 Open Source Robotics Foundation
 *
 * Licensed under the Apache License, Version 2.0 (the "License");
 * you may not use this file except in compliance with the License.
 * You may obtain a copy of the License at
 *
 *     http://www.apache.org/licenses/LICENSE-2.0
 *
 * Unless required by applicable law or agreed to in writing, software
 * distributed under the License is distributed on an "AS IS" BASIS,
 * WITHOUT WARRANTIES OR CONDITIONS OF ANY KIND, either express or implied.
 * See the License for the specific language governing permissions and
 * limitations under the License.
 *
*/

#include <algorithm>
#include <cassert>
#include <csignal>
#include <condition_variable>
#include <iostream>
#include <map>
#include <memory>
#include <mutex>
#include <string>
#include <unordered_set>
#include <vector>

#include "ignition/transport/MessageInfo.hh"
#include "ignition/transport/Node.hh"
#include "ignition/transport/NodeOptions.hh"
#include "ignition/transport/NodePrivate.hh"
#include "ignition/transport/NodeShared.hh"
#include "ignition/transport/TopicUtils.hh"
#include "ignition/transport/TransportTypes.hh"
#include "ignition/transport/Uuid.hh"

#include "NodeSharedPrivate.hh"

#ifdef _MSC_VER
#pragma warning(disable: 4503)
#endif

using namespace ignition;
using namespace transport;

namespace ignition
{
  namespace transport
  {
    /// \brief Flag to detect SIGINT or SIGTERM while the code is executing
    /// waitForShutdown().
    static bool g_shutdown = false;

    /// \brief Mutex to protect the boolean shutdown variable.
    static std::mutex g_shutdown_mutex;

    /// \brief Condition variable to wakeup waitForShutdown() and exit.
    static std::condition_variable g_shutdown_cv;

    //////////////////////////////////////////////////
    /// \brief Function executed when a SIGINT or SIGTERM signals are captured.
    /// \param[in] _signal Signal received.
    static void signal_handler(const int _signal)
    {
      if (_signal == SIGINT || _signal == SIGTERM)
      {
        g_shutdown_mutex.lock();
        g_shutdown = true;
        g_shutdown_mutex.unlock();
        g_shutdown_cv.notify_all();
      }
    }

    //////////////////////////////////////////////////
    /// \internal
    /// \brief Private data for Node::Publisher class.
    class Node::PublisherPrivate
    {
      /// \brief Default constructor.
      public: PublisherPrivate()
        : shared(NodeShared::Instance())
      {
      }

      /// \brief Constructor
      /// \param[in] _publisher The message publisher.
      public: explicit PublisherPrivate(const MessagePublisher &_publisher)
        : shared(NodeShared::Instance()),
          publisher(_publisher)
      {
      }

      /// \brief Destructor.
      public: virtual ~PublisherPrivate()
      {
        std::lock_guard<std::recursive_mutex> lk(this->shared->mutex);
        // Notify the discovery service to unregister and unadvertise my topic.
        if (!this->shared->dataPtr->msgDiscovery->Unadvertise(
               this->publisher.Topic(), this->publisher.NUuid()))
        {
          std::cerr << "~PublisherPrivate() Error unadvertising topic ["
                    << this->publisher.Topic() << "]" << std::endl;
        }
      }

      /// \brief Pointer to the object shared between all the nodes within the
      /// same process.
      public: NodeShared *shared = nullptr;

      /// \brief The message publisher.
      public: MessagePublisher publisher;

      /// \brief Timestamp of the last callback executed.
      public: Timestamp lastCbTimestamp;

      /// \brief If throttling is enabled, the minimum period for receiving a
      /// message in nanoseconds.
      public: double periodNs = 0.0;

      /// \brief Mutex to protect the node::publisher from race conditions.
      public: std::mutex mutex;
    };
  }
}

//////////////////////////////////////////////////
void ignition::transport::waitForShutdown()
{
  // Install a signal handler for SIGINT and SIGTERM.
  std::signal(SIGINT,  signal_handler);
  std::signal(SIGTERM, signal_handler);

  std::unique_lock<std::mutex> lk(g_shutdown_mutex);
  g_shutdown_cv.wait(lk, []{return g_shutdown;});
}

//////////////////////////////////////////////////
Node::Publisher::Publisher()
  : dataPtr(std::make_shared<PublisherPrivate>())
{
}

//////////////////////////////////////////////////
Node::Publisher::Publisher(const MessagePublisher &_publisher)
  : dataPtr(std::make_shared<PublisherPrivate>(_publisher))
{
  if (this->dataPtr->publisher.Options().Throttled())
  {
    this->dataPtr->periodNs =
      1e9 / this->dataPtr->publisher.Options().MsgsPerSec();
  }
}

//////////////////////////////////////////////////
Node::Publisher::~Publisher()
{
}

//////////////////////////////////////////////////
Node::Publisher::operator bool()
{
  return this->Valid();
}

//////////////////////////////////////////////////
Node::Publisher::operator bool() const
{
  return this->Valid();
}

//////////////////////////////////////////////////
bool Node::Publisher::Valid() const
{
  return !this->dataPtr->publisher.Topic().empty();
}

//////////////////////////////////////////////////
bool Node::Publisher::HasConnections() const
{
  ISubscriptionHandlerPtr firstSubscriberPtr;
  auto &publisher = this->dataPtr->publisher;

  std::lock_guard<std::recursive_mutex> lk(this->dataPtr->shared->mutex);

  return this->Valid() &&
    (this->dataPtr->shared->localSubscriptions.FirstHandler(
       publisher.Topic(), publisher.MsgTypeName(), firstSubscriberPtr) ||
     this->dataPtr->shared->remoteSubscribers.HasTopic(
       publisher.Topic(), publisher.MsgTypeName()));
}

//////////////////////////////////////////////////
bool Node::Publisher::Publish(const ProtoMsg &_msg)
{
  if (!this->Valid())
    return false;

  // Check that the msg type matches the topic type previously advertised.
  if (this->dataPtr->publisher.MsgTypeName() != _msg.GetTypeName())
  {
    std::cerr << "Node::Publisher::Publish() Type mismatch.\n"
              << "\t* Type advertised: "
              << this->dataPtr->publisher.MsgTypeName()
              << "\n\t* Type published: " << _msg.GetTypeName() << std::endl;
    return false;
  }

  // Check the publication throttling option.
  if (!this->UpdateThrottling())
    return true;

  std::map<std::string, ISubscriptionHandler_M> handlers;
  bool hasLocalSubscribers;
  bool hasRemoteSubscribers;

  {
    std::lock_guard<std::recursive_mutex> lk(this->dataPtr->shared->mutex);

    hasLocalSubscribers = this->dataPtr->shared->localSubscriptions.Handlers(
      this->dataPtr->publisher.Topic(), handlers);
    hasRemoteSubscribers = this->dataPtr->shared->remoteSubscribers.HasTopic(
      this->dataPtr->publisher.Topic(), _msg.GetTypeName());
  }

  // Local subscribers.
  if (hasLocalSubscribers)
  {
    // Create and populate the message information object.
<<<<<<< HEAD
    // This must be a shared pointer so that we can pass it to
    // multiple threads below, and then allow this function to go
    // out of scope.
    std::shared_ptr<MessageInfo> info(new MessageInfo);
    info->SetTopic(topic);

    std::shared_ptr<ProtoMsg> msgCopy(_msg.New());
    msgCopy->CopyFrom(_msg);
=======
    MessageInfo info;
    info.SetTopicAndPartition(this->dataPtr->publisher.Topic());
    info.SetType(_msg.GetTypeName());
>>>>>>> 35dc2c1e

    for (auto &node : handlers)
    {
      for (auto &handler : node.second)
      {
        ISubscriptionHandlerPtr subscriptionHandlerPtr = handler.second;

        if (subscriptionHandlerPtr)
        {
          if (subscriptionHandlerPtr->TypeName() != kGenericMessageType &&
              subscriptionHandlerPtr->TypeName() != _msg.GetTypeName())
          {
            continue;
          }

          // Launch local callback in a thread. We get the raw pointer to
          // the subscription handler because the object itself will change
          // in this loop.
          //
          // This supports asynchronous intraprocess callbacks,
          // which has the same behavior as interprocess callbacks.
          this->dataPtr->shared->dataPtr->workerPool.AddWork(
              [subHandler = subscriptionHandlerPtr.get(), msgCopy, info] ()
              {
                try
                {
                  subHandler->RunLocalCallback(*(msgCopy.get()), *(info.get()));
                }
                catch (...)
                {
                  std::cerr << "Exception occured in a local callback "
                    << "on topic[" << info->Topic() << "] with message ["
                    << msgCopy->DebugString() << "]" << std::endl;
                }
              });
        }
        else
        {
          std::cerr << "Node::Publisher::Publish(): NULL subscription handler"
                    << std::endl;
        }
      }
    }
  }

  // Remote subscribers.
  if (hasRemoteSubscribers)
  {
    std::string data;
    if (!_msg.SerializeToString(&data))
    {
      std::cerr << "Node::Publisher::Publish(): Error serializing data"
                << std::endl;
      return false;
    }

    if (!this->dataPtr->shared->Publish(this->dataPtr->publisher.Topic(), data,
          _msg.GetTypeName()))
    {
      return false;
    }
  }

  return true;
}

//////////////////////////////////////////////////
bool Node::Publisher::UpdateThrottling()
{
  std::lock_guard<std::mutex> lk(this->dataPtr->mutex);
  if (!this->dataPtr->publisher.Options().Throttled())
    return true;

  Timestamp now = std::chrono::steady_clock::now();

  // Elapsed time since the last callback execution.
  auto elapsed = now - this->dataPtr->lastCbTimestamp;
  if (std::chrono::duration_cast<std::chrono::nanoseconds>(
        elapsed).count() < this->dataPtr->periodNs)
  {
    return false;
  }

  // Update the last callback execution.
  this->dataPtr->lastCbTimestamp = now;
  return true;
}

//////////////////////////////////////////////////
Node::Node(const NodeOptions &_options)
  : dataPtr(new NodePrivate())
{
  // Generate the node UUID.
  Uuid uuid;
  this->dataPtr->nUuid = uuid.ToString();

  // Save the options.
  this->dataPtr->options = _options;
}

//////////////////////////////////////////////////
Node::~Node()
{
  // Unsubscribe from all the topics.
  auto subsTopics = this->SubscribedTopics();
  for (auto const &topic : subsTopics)
    this->Unsubscribe(topic);

  // The list of subscribed topics should be empty.
  assert(this->SubscribedTopics().empty());

  // The list of advertised topics should be empty.
  assert(this->AdvertisedTopics().empty());

  // Unadvertise all my services.
  auto advServices = this->AdvertisedServices();
  for (auto const &service : advServices)
  {
    if (!this->UnadvertiseSrv(service))
    {
      std::cerr << "Node::~Node(): Error unadvertising service ["
                << service << "]" << std::endl;
    }
  }

  // The list of advertised services should be empty.
  assert(this->AdvertisedServices().empty());
}

//////////////////////////////////////////////////
std::vector<std::string> Node::AdvertisedTopics() const
{
  std::vector<std::string> v;
  std::unordered_set<std::string> result;
  std::vector<MessagePublisher> pubs;

  {
    std::lock_guard<std::recursive_mutex> lk(this->dataPtr->shared->mutex);

    auto pUUID = this->dataPtr->shared->pUuid;
    auto &info = this->dataPtr->shared->dataPtr->msgDiscovery->Info();
    info.PublishersByNode(pUUID, this->NodeUuid(), pubs);
  }

  // Copy the topics to a std::set for removing duplications.
  for (auto const &pub : pubs)
    result.insert(pub.Topic());

  // Remove the partition information and convert to std::vector.
  for (auto topic : result)
  {
    topic.erase(0, topic.find_last_of("@") + 1);
    v.push_back(topic);
  }

  return v;
}

//////////////////////////////////////////////////
std::vector<std::string> Node::SubscribedTopics() const
{
  std::vector<std::string> v;

  std::lock_guard<std::recursive_mutex> lk(this->dataPtr->shared->mutex);

  // I'm a real subscriber if I have interest in a topic and I know a publisher.
  for (auto topic : this->dataPtr->topicsSubscribed)
  {
    // Remove the partition information from the topic.
    topic.erase(0, topic.find_last_of("@") + 1);
    v.push_back(topic);
  }

  return v;
}

//////////////////////////////////////////////////
bool Node::Unsubscribe(const std::string &_topic)
{
  std::string fullyQualifiedTopic;
  if (!TopicUtils::FullyQualifiedName(this->Options().Partition(),
    this->Options().NameSpace(), _topic, fullyQualifiedTopic))
  {
    std::cerr << "Topic [" << _topic << "] is not valid." << std::endl;
    return false;
  }

  std::lock_guard<std::recursive_mutex> lk(this->dataPtr->shared->mutex);

  this->dataPtr->shared->localSubscriptions.RemoveHandlersForNode(
    fullyQualifiedTopic, this->dataPtr->nUuid);

  // Remove the topic from the list of subscribed topics in this node.
  this->dataPtr->topicsSubscribed.erase(fullyQualifiedTopic);

  // Remove the filter for this topic if I am the last subscriber.
  if (!this->dataPtr->shared->localSubscriptions.HasHandlersForTopic(
    fullyQualifiedTopic))
  {
    this->dataPtr->shared->dataPtr->subscriber->setsockopt(
      ZMQ_UNSUBSCRIBE, fullyQualifiedTopic.data(), fullyQualifiedTopic.size());
  }

  // Notify to the publishers that I am no longer interested in the topic.
  MsgAddresses_M addresses;
  if (!this->dataPtr->shared->dataPtr->msgDiscovery->Publishers(
        fullyQualifiedTopic,
    addresses))
  {
    return false;
  }

  for (auto &proc : addresses)
  {
    for (auto &node : proc.second)
    {
      zmq::socket_t socket(*this->dataPtr->shared->dataPtr->context,
          ZMQ_DEALER);

      // Set ZMQ_LINGER to 0 means no linger period. Pending messages will be
      // discarded immediately when the socket is closed. That avoids infinite
      // waits if the publisher is disconnected.
      int lingerVal = 200;
      socket.setsockopt(ZMQ_LINGER, &lingerVal, sizeof(lingerVal));

      socket.connect(node.Ctrl().c_str());

      zmq::message_t msg;
      msg.rebuild(fullyQualifiedTopic.size());
      memcpy(msg.data(), fullyQualifiedTopic.data(),
        fullyQualifiedTopic.size());
      socket.send(msg, ZMQ_SNDMORE);

      msg.rebuild(this->dataPtr->shared->myAddress.size());
      memcpy(msg.data(), this->dataPtr->shared->myAddress.data(),
             this->dataPtr->shared->myAddress.size());
      socket.send(msg, ZMQ_SNDMORE);

      msg.rebuild(this->dataPtr->nUuid.size());
      memcpy(msg.data(), this->dataPtr->nUuid.data(),
             this->dataPtr->nUuid.size());
      socket.send(msg, ZMQ_SNDMORE);

      msg.rebuild(kGenericMessageType.size());
      memcpy(msg.data(), kGenericMessageType.data(),
             kGenericMessageType.size());
      socket.send(msg, ZMQ_SNDMORE);

      std::string data = std::to_string(EndConnection);
      msg.rebuild(data.size());
      memcpy(msg.data(), data.data(), data.size());
      socket.send(msg, 0);
    }
  }

  return true;
}

//////////////////////////////////////////////////
std::vector<std::string> Node::AdvertisedServices() const
{
  std::vector<std::string> v;

  std::lock_guard<std::recursive_mutex> lk(this->dataPtr->shared->mutex);

  for (auto service : this->dataPtr->srvsAdvertised)
  {
    // Remove the partition information from the service name.
    service.erase(0, service.find_last_of("@") + 1);
    v.push_back(service);
  }

  return v;
}

//////////////////////////////////////////////////
bool Node::UnadvertiseSrv(const std::string &_topic)
{
  std::string fullyQualifiedTopic;
  if (!TopicUtils::FullyQualifiedName(this->Options().Partition(),
    this->Options().NameSpace(), _topic, fullyQualifiedTopic))
  {
    std::cerr << "Service [" << _topic << "] is not valid." << std::endl;
    return false;
  }

  std::lock_guard<std::recursive_mutex> lk(this->dataPtr->shared->mutex);

  // Remove the topic from the list of advertised topics in this node.
  this->dataPtr->srvsAdvertised.erase(fullyQualifiedTopic);

  // Remove all the REP handlers for this node.
  this->dataPtr->shared->repliers.RemoveHandlersForNode(
    fullyQualifiedTopic, this->dataPtr->nUuid);

  // Notify the discovery service to unregister and unadvertise my services.
  if (!this->dataPtr->shared->dataPtr->srvDiscovery->Unadvertise(
        fullyQualifiedTopic, this->dataPtr->nUuid))
  {
    return false;
  }

  return true;
}

//////////////////////////////////////////////////
void Node::TopicList(std::vector<std::string> &_topics) const
{
  std::vector<std::string> allTopics;
  _topics.clear();

  this->dataPtr->shared->dataPtr->msgDiscovery->TopicList(allTopics);

  for (auto &topic : allTopics)
  {
    // Get the partition name.
    std::string partition = topic.substr(1, topic.find_last_of("@") - 1);
    // Remove the front '/'
    if (!partition.empty())
      partition.erase(partition.begin());

    // Discard if the partition name does not match this node's partition.
    if (partition != this->Options().Partition())
      continue;

    // Remove the partition part from the topic.
    topic.erase(0, topic.find_last_of("@") + 1);

    _topics.push_back(topic);
  }
}

//////////////////////////////////////////////////
void Node::ServiceList(std::vector<std::string> &_services) const
{
  std::vector<std::string> allServices;
  _services.clear();

  this->dataPtr->shared->dataPtr->srvDiscovery->TopicList(allServices);

  for (auto &service : allServices)
  {
    // Get the partition name.
    std::string partition = service.substr(1, service.find_last_of("@") - 1);
    // Remove the front '/'
    if (!partition.empty())
      partition.erase(partition.begin());

    // Discard if the partition name does not match this node's partition.
    if (partition != this->Options().Partition())
      continue;

    // Remove the partition part from the service.
    service.erase(0, service.find_last_of("@") + 1);

    _services.push_back(service);
  }
}

//////////////////////////////////////////////////
NodeShared *Node::Shared() const
{
  return this->dataPtr->shared;
}

//////////////////////////////////////////////////
const std::string &Node::NodeUuid() const
{
  return this->dataPtr->nUuid;
}

//////////////////////////////////////////////////
std::unordered_set<std::string> &Node::TopicsSubscribed() const
{
  return this->dataPtr->topicsSubscribed;
}

//////////////////////////////////////////////////
std::unordered_set<std::string> &Node::SrvsAdvertised() const
{
  return this->dataPtr->srvsAdvertised;
}

//////////////////////////////////////////////////
NodeOptions &Node::Options() const
{
  return this->dataPtr->options;
}

//////////////////////////////////////////////////
bool Node::TopicInfo(const std::string &_topic,
                     std::vector<MessagePublisher> &_publishers) const
{
  this->dataPtr->shared->dataPtr->msgDiscovery->WaitForInit();

  // Construct a topic name with the partition and namespace
  std::string fullyQualifiedTopic;
  if (!TopicUtils::FullyQualifiedName(this->Options().Partition(),
    this->Options().NameSpace(), _topic, fullyQualifiedTopic))
  {
    return false;
  }

  std::lock_guard<std::recursive_mutex> lk(this->dataPtr->shared->mutex);

  // Get all the publishers on the given topics
  MsgAddresses_M pubs;
  if (!this->dataPtr->shared->dataPtr->msgDiscovery->Publishers(
        fullyQualifiedTopic, pubs))
  {
    return false;
  }

  _publishers.clear();

  // Copy the publishers.
  for (MsgAddresses_M::iterator iter = pubs.begin(); iter != pubs.end(); ++iter)
  {
    for (std::vector<MessagePublisher>::iterator pubIter = iter->second.begin();
         pubIter != iter->second.end(); ++pubIter)
    {
      // Add the publisher if it doesn't already exist.
      if (std::find(_publishers.begin(), _publishers.end(), *pubIter) ==
          _publishers.end())
      {
        _publishers.push_back(*pubIter);
      }
    }
  }

  return true;
}

//////////////////////////////////////////////////
bool Node::ServiceInfo(const std::string &_service,
                       std::vector<ServicePublisher> &_publishers) const
{
  this->dataPtr->shared->dataPtr->srvDiscovery->WaitForInit();

  // Construct a topic name with the partition and namespace
  std::string fullyQualifiedTopic;
  if (!TopicUtils::FullyQualifiedName(this->Options().Partition(),
    this->Options().NameSpace(), _service, fullyQualifiedTopic))
  {
    return false;
  }

  std::lock_guard<std::recursive_mutex> lk(this->dataPtr->shared->mutex);

  // Get all the publishers on the given service.
  SrvAddresses_M pubs;
  if (!this->dataPtr->shared->dataPtr->srvDiscovery->Publishers(
        fullyQualifiedTopic, pubs))
  {
    return false;
  }

  _publishers.clear();

  // Copy the publishers.
  for (SrvAddresses_M::iterator iter = pubs.begin(); iter != pubs.end(); ++iter)
  {
    for (std::vector<ServicePublisher>::iterator pubIter = iter->second.begin();
         pubIter != iter->second.end(); ++pubIter)
    {
      // Add the publisher if it doesn't already exist.
      if (std::find(_publishers.begin(), _publishers.end(), *pubIter) ==
          _publishers.end())
      {
        _publishers.push_back(*pubIter);
      }
    }
  }

  return true;
}

/////////////////////////////////////////////////
Node::Publisher Node::Advertise(const std::string &_topic,
    const std::string &_msgTypeName, const AdvertiseMessageOptions &_options)
{
  std::string fullyQualifiedTopic;
  if (!TopicUtils::FullyQualifiedName(this->Options().Partition(),
        this->Options().NameSpace(), _topic, fullyQualifiedTopic))
  {
    std::cerr << "Topic [" << _topic << "] is not valid." << std::endl;
    return Publisher();
  }

  auto currentTopics = this->AdvertisedTopics();

  if (std::find(currentTopics.begin(), currentTopics.end(),
        fullyQualifiedTopic) != currentTopics.end())
  {
    std::cerr << "Topic [" << _topic << "] already advertised. You cannot"
      << " advertise the same topic twice on the same node."
      << " If you want to advertise the same topic with different"
      << " types, use separate nodes" << std::endl;
    return Publisher();
  }

  std::lock_guard<std::recursive_mutex> lk(this->Shared()->mutex);

  // Notify the discovery service to register and advertise my topic.
  MessagePublisher publisher(fullyQualifiedTopic,
      this->Shared()->myAddress,
      this->Shared()->myControlAddress,
      this->Shared()->pUuid, this->NodeUuid(), _msgTypeName, _options);

  if (!this->Shared()->dataPtr->msgDiscovery->Advertise(publisher))
  {
    std::cerr << "Node::Advertise(): Error advertising a topic. "
      << "Did you forget to start the discovery service?"
      << std::endl;
    return Publisher();
  }

  return Publisher(publisher);
}

/////////////////////////////////////////////////
bool Node::SubscribeHelper(const std::string &_fullyQualifiedTopic)
{
  // Add the topic to the list of subscribed topics (if it was not before).
  this->TopicsSubscribed().insert(_fullyQualifiedTopic);

  // Discover the list of nodes that publish on the topic.
  if (!this->Shared()->dataPtr->msgDiscovery->Discover(_fullyQualifiedTopic))
  {
    std::cerr << "Node::Subscribe(): Error discovering a topic. "
              << "Did you forget to start the discovery service?"
              << std::endl;
    return false;
  }

  return true;
}<|MERGE_RESOLUTION|>--- conflicted
+++ resolved
@@ -228,20 +228,15 @@
   if (hasLocalSubscribers)
   {
     // Create and populate the message information object.
-<<<<<<< HEAD
     // This must be a shared pointer so that we can pass it to
     // multiple threads below, and then allow this function to go
     // out of scope.
     std::shared_ptr<MessageInfo> info(new MessageInfo);
-    info->SetTopic(topic);
+    info->SetTopicAndPartition(this->dataPtr->publisher.Topic());
+    info->SetType(_msg.GetTypeName());
 
     std::shared_ptr<ProtoMsg> msgCopy(_msg.New());
     msgCopy->CopyFrom(_msg);
-=======
-    MessageInfo info;
-    info.SetTopicAndPartition(this->dataPtr->publisher.Topic());
-    info.SetType(_msg.GetTypeName());
->>>>>>> 35dc2c1e
 
     for (auto &node : handlers)
     {
