--- conflicted
+++ resolved
@@ -151,7 +151,6 @@
     return interfaces.front();
   }
 
-<<<<<<< HEAD
   //////////////////////////////////////////////////
   std::vector<std::string> determineInterfaces()
   {
@@ -166,59 +165,19 @@
     }
     char preferred_ip[200] = {0};
 
+#if defined(SIOCGIFINDEX)
+    // Open a socket to use IOCTL later.
+    int sockfd;
+    if ((sockfd = socket(AF_UNIX, SOCK_DGRAM, 0)) == -1)
+    {
+      std::cerr << "Unable to open a socket for using IOCTL" << std::endl;
+    }
+
+    // Stores a set of SIOCGIFINDEX.
+    std::unordered_set<int> realIdx = {};
+#endif
+
     for (ifa = ifp; ifa; ifa = ifa->ifa_next)
-=======
-#if defined(SIOCGIFINDEX)
-  // Open a socket to use IOCTL later.
-  int sockfd;
-  if ((sockfd = socket(AF_UNIX, SOCK_DGRAM, 0)) == -1)
-  {
-    std::cerr << "Unable to open a socket for using IOCTL" << std::endl;
-  }
-
-  // Stores a set of SIOCGIFINDEX.
-  std::unordered_set<int> realIdx = {};
-#endif
-
-  for (ifa = ifp; ifa; ifa = ifa->ifa_next)
-  {
-    char ip_[200];
-    socklen_t salen;
-    std::string interface;
-    if (!ifa->ifa_addr)
-      continue;  // evidently this interface has no ip address
-    if (ifa->ifa_addr->sa_family == AF_INET)
-      salen = sizeof(struct sockaddr_in);
-    else if (ifa->ifa_addr->sa_family == AF_INET6)
-      salen = sizeof(struct sockaddr_in6);
-    // Unknown family.
-    else
-      continue;
-
-#if defined(SIOCGIFINDEX)
-    // We don't want to return multiple subinterfaces, as you won't be able
-    // to join the multicast group in all of them (using IP_ADD_MEMBERSHIP).
-    // All the subinterfaces share the same SIOCGIFINDEX.
-    struct ifreq ifIdx;
-    memset(&ifIdx, 0, sizeof(struct ifreq));
-    strncpy(ifIdx.ifr_name, ifa->ifa_name, IFNAMSIZ-1);
-    if (ioctl(sockfd, SIOCGIFINDEX, &ifIdx) < 0)
-    {
-      std::cerr << "Error requesting SIOCGIFINDEX for ["
-                << ifa->ifa_name << "]" << std::endl;
-      continue;
-    }
-
-    // If we already have the same SIOCGIFINDEX, ignore it (subinterface).
-    if (realIdx.find(ifIdx.ifr_ifindex) != realIdx.end())
-      continue;
-
-    realIdx.insert(ifIdx.ifr_ifindex);
-#endif
-
-    if (getnameinfo(ifa->ifa_addr, salen, ip_, sizeof(ip_), nullptr, 0,
-                    NI_NUMERICHOST) < 0)
->>>>>>> f0cd6353
     {
       char ip_[200];
       socklen_t salen;
@@ -232,6 +191,28 @@
       // Unknown family.
       else
         continue;
+
+#if defined(SIOCGIFINDEX)
+      // We don't want to return multiple subinterfaces, as you won't be able
+      // to join the multicast group in all of them (using IP_ADD_MEMBERSHIP).
+      // All the subinterfaces share the same SIOCGIFINDEX.
+      struct ifreq ifIdx;
+      memset(&ifIdx, 0, sizeof(struct ifreq));
+      strncpy(ifIdx.ifr_name, ifa->ifa_name, IFNAMSIZ-1);
+      if (ioctl(sockfd, SIOCGIFINDEX, &ifIdx) < 0)
+      {
+        std::cerr << "Error requesting SIOCGIFINDEX for ["
+                  << ifa->ifa_name << "]" << std::endl;
+        continue;
+      }
+
+      // If we already have the same SIOCGIFINDEX, ignore it (subinterface).
+      if (realIdx.find(ifIdx.ifr_ifindex) != realIdx.end())
+        continue;
+
+      realIdx.insert(ifIdx.ifr_ifindex);
+#endif
+
       if (getnameinfo(ifa->ifa_addr, salen, ip_, sizeof(ip_), nullptr, 0,
                       NI_NUMERICHOST) < 0)
       {
