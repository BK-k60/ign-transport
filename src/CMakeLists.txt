include (${project_cmake_dir}/Utils.cmake)

set (sources
  Discovery.cc
  ign.cc
  NetUtils.cc
  Node.cc
  NodeShared.cc
  Packet.cc
  Publisher.cc
  ServiceResult.cc
  TopicUtils.cc
  Uuid.cc
)

set (gtest_sources
  Discovery_TEST.cc
  HandlerStorage_TEST.cc
  Node_TEST.cc
  Packet_TEST.cc
<<<<<<< HEAD
  ServiceResult_TEST.cc
=======
  Publisher_TEST.cc
>>>>>>> 5f6d4a58
  TopicStorage_TEST.cc
  TopicUtils_TEST.cc
  Uuid_TEST.cc
)

set_source_files_properties(${PROTO_SRC} ${PROTO_HEADER} PROPERTIES
                            GENERATED TRUE)
include_directories(${CMAKE_BINARY_DIR}/)
include_directories(${CMAKE_BINARY_DIR}/test/)

ign_build_tests(${gtest_sources})

if (UNIX)
  ign_add_library(${PROJECT_NAME_LOWER} ${sources})
elseif(WIN32)
  # Probotuf compilation is recommended and configured for a STATIC .lib
  # Not mixing static and shared and just build ignition transport as STATIC
  # on Windows
  add_library(${PROJECT_NAME_LOWER} STATIC ${sources})
endif()

# Protobuf module does not have LIBRARIES but LIBRARY
message("ZeroMQ_LIBRARIES: ${ZeroMQ_LIBRARIES}")
target_link_libraries(${PROJECT_NAME_LOWER}
                      ${ZeroMQ_LIBRARIES}
                      ${uuid_LIBRARIES}
                      ${PROJECT_MSGS_NAME})

if(WIN32)
  target_link_libraries(${PROJECT_NAME_LOWER} ws2_32 Iphlpapi)
  if(CMAKE_BUILD_TYPE STREQUAL "Debug")
    target_link_libraries(${PROJECT_NAME_LOWER} ${PROTOBUF_LIBRARY_DEBUG})
  else()
    target_link_libraries(${PROJECT_NAME_LOWER} ${PROTOBUF_LIBRARY})
  endif()
else()
  target_link_libraries(${PROJECT_NAME_LOWER} ${PROTOBUF_LIBRARY})
endif()

ign_install_library(${PROJECT_NAME_LOWER})

add_subdirectory(cmd)<|MERGE_RESOLUTION|>--- conflicted
+++ resolved
@@ -18,11 +18,8 @@
   HandlerStorage_TEST.cc
   Node_TEST.cc
   Packet_TEST.cc
-<<<<<<< HEAD
+  Publisher_TEST.cc
   ServiceResult_TEST.cc
-=======
-  Publisher_TEST.cc
->>>>>>> 5f6d4a58
   TopicStorage_TEST.cc
   TopicUtils_TEST.cc
   Uuid_TEST.cc
