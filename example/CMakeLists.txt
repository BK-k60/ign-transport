cmake_minimum_required(VERSION 2.8 FATAL_ERROR)

# Find the Ignition_Transport library
find_package(ignition-transport2 QUIET REQUIRED)
set (CMAKE_CXX_FLAGS "${CMAKE_CXX_FLAGS} ${IGNITION-TRANSPORT_CXX_FLAGS}")
include_directories(${IGNITION-TRANSPORT_INCLUDE_DIRS})
link_directories(${IGNITION-TRANSPORT_LIBRARY_DIRS})

<<<<<<< HEAD
# Find the Ignition_Messages library
find_package(ignition-msgs0 QUIET)
if (NOT ignition-msgs0_FOUND)
  message(FATAL_ERROR "Looking for ignition-msgs - not found")
else()
  message(STATUS "Looking for ignition-msgs - found")
  include_directories(${IGNITION-MSGS_INCLUDE_DIRS})
  link_directories(${IGNITION-MSGS_LIBRARY_DIRS})
endif()

# Message generation
add_subdirectory(msgs)
set_source_files_properties(${PROTO_SRC} ${PROTO_HEADER}
                            PROPERTIES GENERATED TRUE)
include_directories(${CMAKE_BINARY_DIR})

# Generate examples
if (EXISTS "${CMAKE_SOURCE_DIR}/publisher.cc")
  add_executable(publisher publisher.cc ${PROTO_SRC})
  target_link_libraries(publisher ${IGNITION-TRANSPORT_LIBRARIES}
                                  ${IGNITION-MSGS_LIBRARIES})
  add_dependencies(publisher protobuf_compilation)
endif()

if (EXISTS "${CMAKE_SOURCE_DIR}/subscriber.cc")
  add_executable(subscriber subscriber.cc ${PROTO_SRC})
  target_link_libraries(subscriber ${IGNITION-TRANSPORT_LIBRARIES}
                                   ${IGNITION-MSGS_LIBRARIES})
  add_dependencies(subscriber protobuf_compilation)
endif()

if (EXISTS "${CMAKE_SOURCE_DIR}/responser.cc")
  add_executable(responser responser.cc ${PROTO_SRC})
  target_link_libraries(responser ${IGNITION-TRANSPORT_LIBRARIES}
                                  ${IGNITION-MSGS_LIBRARIES})
  add_dependencies(responser protobuf_compilation)
endif()

if (EXISTS "${CMAKE_SOURCE_DIR}/requester.cc")
  add_executable(requester requester.cc ${PROTO_SRC})
  target_link_libraries(requester ${IGNITION-TRANSPORT_LIBRARIES}
                                  ${IGNITION-MSGS_LIBRARIES})
  add_dependencies(requester protobuf_compilation)
endif()

if (EXISTS "${CMAKE_SOURCE_DIR}/requester_async.cc")
  add_executable(requester_async requester_async.cc ${PROTO_SRC})
  target_link_libraries(requester_async ${IGNITION-TRANSPORT_LIBRARIES}
                                        ${IGNITION-MSGS_LIBRARIES})
  add_dependencies(requester_async protobuf_compilation)
=======
# Generate examples
if (EXISTS "${CMAKE_SOURCE_DIR}/publisher.cc")
  add_executable(publisher publisher.cc)
  target_link_libraries(publisher ${IGNITION-TRANSPORT_LIBRARIES})
endif()

if (EXISTS "${CMAKE_SOURCE_DIR}/subscriber.cc")
  add_executable(subscriber subscriber.cc)
  target_link_libraries(subscriber ${IGNITION-TRANSPORT_LIBRARIES})
endif()

if (EXISTS "${CMAKE_SOURCE_DIR}/responser.cc")
  add_executable(responser responser.cc)
  target_link_libraries(responser ${IGNITION-TRANSPORT_LIBRARIES})
endif()

if (EXISTS "${CMAKE_SOURCE_DIR}/requester.cc")
  add_executable(requester requester.cc)
  target_link_libraries(requester ${IGNITION-TRANSPORT_LIBRARIES})
endif()

if (EXISTS "${CMAKE_SOURCE_DIR}/requester_async.cc")
  add_executable(requester_async requester_async.cc)
  target_link_libraries(requester_async ${IGNITION-TRANSPORT_LIBRARIES})
>>>>>>> a1098c38
endif()

if (EXISTS "${CMAKE_SOURCE_DIR}/responser_without_input.cc")
  add_executable(responser_without_input responser_without_input.cc ${PROTO_SRC})
  target_link_libraries(responser_without_input ${IGNITION-TRANSPORT_LIBRARIES}
                                  ${IGNITION-MSGS_LIBRARIES})
  add_dependencies(responser_without_input protobuf_compilation)
endif()

if (EXISTS "${CMAKE_SOURCE_DIR}/requester_without_input.cc")
  add_executable(requester_without_input requester_without_input.cc ${PROTO_SRC})
  target_link_libraries(requester_without_input ${IGNITION-TRANSPORT_LIBRARIES}
                                  ${IGNITION-MSGS_LIBRARIES})
  add_dependencies(requester_without_input protobuf_compilation)
endif()

if (EXISTS "${CMAKE_SOURCE_DIR}/requester_async_without_input.cc")
  add_executable(requester_async_without_input requester_async_without_input.cc ${PROTO_SRC})
  target_link_libraries(requester_async_without_input ${IGNITION-TRANSPORT_LIBRARIES}
                                        ${IGNITION-MSGS_LIBRARIES})
  add_dependencies(requester_async_without_input protobuf_compilation)
endif()

if (MSVC)
  # Suppress Protobuf message generation warnings.
  set (CMAKE_CXX_FLAGS "${CMAKE_CXX_FLAGS} /wd4018 /wd4100 /wd4127 /wd4244 /wd4267 /wd4512")

  # Suppress the "decorated name length exceed" warning (inside the STL).
  set (CMAKE_CXX_FLAGS "${CMAKE_CXX_FLAGS} /wd4503")

  set(BUILD_SHARED_LIBS FALSE)
  add_definitions(-DBUILDING_STATIC_LIBS -DWIN32_LEAN_AND_MEAN)

  # Don't pull in the Windows min/max macros
  add_definitions(-DNOMINMAX)

  # Copy the ZMQ DLLs.
  add_custom_command(TARGET publisher POST_BUILD
    COMMAND ${CMAKE_COMMAND} -E copy_if_different
    "${ZeroMQ_ROOT_DIR}/bin/libzmq-v120-mt-3_2_4.dll"
    $<TARGET_FILE_DIR:publisher> VERBATIM)

  add_custom_command(TARGET publisher POST_BUILD
    COMMAND ${CMAKE_COMMAND} -E copy_if_different
    "${ZeroMQ_ROOT_DIR}/bin/libzmq-v120-mt-gd-3_2_4.dll"
    $<TARGET_FILE_DIR:publisher> VERBATIM)
endif()<|MERGE_RESOLUTION|>--- conflicted
+++ resolved
@@ -6,7 +6,6 @@
 include_directories(${IGNITION-TRANSPORT_INCLUDE_DIRS})
 link_directories(${IGNITION-TRANSPORT_LIBRARY_DIRS})
 
-<<<<<<< HEAD
 # Find the Ignition_Messages library
 find_package(ignition-msgs0 QUIET)
 if (NOT ignition-msgs0_FOUND)
@@ -17,72 +16,35 @@
   link_directories(${IGNITION-MSGS_LIBRARY_DIRS})
 endif()
 
-# Message generation
-add_subdirectory(msgs)
-set_source_files_properties(${PROTO_SRC} ${PROTO_HEADER}
-                            PROPERTIES GENERATED TRUE)
-include_directories(${CMAKE_BINARY_DIR})
-
-# Generate examples
-if (EXISTS "${CMAKE_SOURCE_DIR}/publisher.cc")
-  add_executable(publisher publisher.cc ${PROTO_SRC})
-  target_link_libraries(publisher ${IGNITION-TRANSPORT_LIBRARIES}
-                                  ${IGNITION-MSGS_LIBRARIES})
-  add_dependencies(publisher protobuf_compilation)
-endif()
-
-if (EXISTS "${CMAKE_SOURCE_DIR}/subscriber.cc")
-  add_executable(subscriber subscriber.cc ${PROTO_SRC})
-  target_link_libraries(subscriber ${IGNITION-TRANSPORT_LIBRARIES}
-                                   ${IGNITION-MSGS_LIBRARIES})
-  add_dependencies(subscriber protobuf_compilation)
-endif()
-
-if (EXISTS "${CMAKE_SOURCE_DIR}/responser.cc")
-  add_executable(responser responser.cc ${PROTO_SRC})
-  target_link_libraries(responser ${IGNITION-TRANSPORT_LIBRARIES}
-                                  ${IGNITION-MSGS_LIBRARIES})
-  add_dependencies(responser protobuf_compilation)
-endif()
-
-if (EXISTS "${CMAKE_SOURCE_DIR}/requester.cc")
-  add_executable(requester requester.cc ${PROTO_SRC})
-  target_link_libraries(requester ${IGNITION-TRANSPORT_LIBRARIES}
-                                  ${IGNITION-MSGS_LIBRARIES})
-  add_dependencies(requester protobuf_compilation)
-endif()
-
-if (EXISTS "${CMAKE_SOURCE_DIR}/requester_async.cc")
-  add_executable(requester_async requester_async.cc ${PROTO_SRC})
-  target_link_libraries(requester_async ${IGNITION-TRANSPORT_LIBRARIES}
-                                        ${IGNITION-MSGS_LIBRARIES})
-  add_dependencies(requester_async protobuf_compilation)
-=======
 # Generate examples
 if (EXISTS "${CMAKE_SOURCE_DIR}/publisher.cc")
   add_executable(publisher publisher.cc)
-  target_link_libraries(publisher ${IGNITION-TRANSPORT_LIBRARIES})
+  target_link_libraries(publisher ${IGNITION-TRANSPORT_LIBRARIES}
+                                  ${IGNITION-MSGS_LIBRARIES})
 endif()
 
 if (EXISTS "${CMAKE_SOURCE_DIR}/subscriber.cc")
   add_executable(subscriber subscriber.cc)
-  target_link_libraries(subscriber ${IGNITION-TRANSPORT_LIBRARIES})
+  target_link_libraries(subscriber ${IGNITION-TRANSPORT_LIBRARIES}
+                                   ${IGNITION-MSGS_LIBRARIES})
 endif()
 
 if (EXISTS "${CMAKE_SOURCE_DIR}/responser.cc")
   add_executable(responser responser.cc)
-  target_link_libraries(responser ${IGNITION-TRANSPORT_LIBRARIES})
+  target_link_libraries(responser ${IGNITION-TRANSPORT_LIBRARIES}
+                                  ${IGNITION-MSGS_LIBRARIES})
 endif()
 
 if (EXISTS "${CMAKE_SOURCE_DIR}/requester.cc")
   add_executable(requester requester.cc)
-  target_link_libraries(requester ${IGNITION-TRANSPORT_LIBRARIES})
+  target_link_libraries(requester ${IGNITION-TRANSPORT_LIBRARIES}
+                                  ${IGNITION-MSGS_LIBRARIES})
 endif()
 
 if (EXISTS "${CMAKE_SOURCE_DIR}/requester_async.cc")
   add_executable(requester_async requester_async.cc)
-  target_link_libraries(requester_async ${IGNITION-TRANSPORT_LIBRARIES})
->>>>>>> a1098c38
+  target_link_libraries(requester_async ${IGNITION-TRANSPORT_LIBRARIES}
+                                        ${IGNITION-MSGS_LIBRARIES})
 endif()
 
 if (EXISTS "${CMAKE_SOURCE_DIR}/responser_without_input.cc")
